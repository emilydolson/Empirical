--- conflicted
+++ resolved
@@ -43,12 +43,8 @@
 #include "tools/mem_track.h"
 #include "tools/memo_function.h"
 #include "tools/sequence_utils.h"
-<<<<<<< HEAD
-#include "tools/serialize.h"
-=======
 // #include "tools/serialize.h"
 #include "tools/set_utils.h"
->>>>>>> 44921aa7
 #include "tools/stats.h"
 #include "tools/string_utils.h"
 #include "tools/tuple_struct.h"
@@ -1273,17 +1269,6 @@
 
   REQUIRE(emp::Sum(vec1) == 10);
   REQUIRE(emp::Sum(vec2) == 5);
-<<<<<<< HEAD
-  REQUIRE(emp::Sum(deque1) == 27);  
-
-  REQUIRE(emp::UniqueCount(vec1) == 3);
-  REQUIRE(emp::UniqueCount(vec2) == 2);
-  REQUIRE(emp::UniqueCount(deque1) == 4);  
-
-  REQUIRE(emp::Mean(vec1) == Approx(1.6666666666667));
-  REQUIRE(emp::Mean(vec2) == Approx(1.25));
-  REQUIRE(emp::Mean(deque1) == 4.5);  
-=======
   REQUIRE(emp::Sum(deque1) == 27);
 
   REQUIRE(emp::UniqueCount(vec1) == 3);
@@ -1293,7 +1278,6 @@
   REQUIRE(emp::Mean(vec1) == Approx(1.6666666666667));
   REQUIRE(emp::Mean(vec2) == Approx(1.25));
   REQUIRE(emp::Mean(deque1) == 4.5);
->>>>>>> 44921aa7
 
   std::function<int(int)> invert = [](int i){return i*-1;};
 
@@ -1302,9 +1286,6 @@
   REQUIRE(emp::MeanResult(invert, vec1) == Approx(-1.666666667));
   REQUIRE(emp::ApplyFunction(invert, vec1) == emp::vector<int>({-1,-2,-1,-1,-2,-3}));
 
-<<<<<<< HEAD
-}
-=======
 }
 
 TEST_CASE("Test set utils", "[tools]") {
@@ -1548,5 +1529,4 @@
 //   // CONSTEXPR_REQUIRE_EQ(MergeReduce(0, [](auto init, auto& a, auto& b) {return
 //   // init + a.Get() * b.Get();}, Bar(6) + Foo(7), Bar(11) + Foo(12)),
 //   //                      6 + 7);
-// }
->>>>>>> 44921aa7
+// }