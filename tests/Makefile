GCOV_FLAGS = -o0 -g --coverage

<<<<<<< HEAD
TEST_NAMES = assert base constexpr data geometry meta scholar systematics tools
=======
TEST_NAMES = base constexpr data geometry meta scholar tools games
>>>>>>> 80b78bb5

FLAGS = -std=c++14 -Wall -Wno-unused-function -I../source/ -I../
#CXX = clang++
#CXX = g++

default: test

test-prep:
	mkdir -p temp

test-%: test_%.cc
	$(CXX) $(FLAGS) $< -o $@.out
	#echo "running $@.out"
	# execute test
	./$@.out

test: test-prep $(addprefix test-, $(TEST_NAMES))
	rm -rf test*.out

opt: FLAGS := -std=c++14 -DNDEBUG -O3
opt: test-prep $(addprefix test-, $(TEST_NAMES))
	rm -rf test*.out

debug: FLAGS := -std=c++14 -g -Wall -Wno-unused-function -I../source/ -I../ -pedantic -DEMP_TRACK_MEM -Wnon-virtual-dtor -Wcast-align -Woverloaded-virtual -ftemplate-backtrace-limit=0 # -Wmisleading-indentation
debug: test-prep $(addprefix test-, $(TEST_NAMES))
	rm -rf test*.out

cranky: FLAGS := -std=c++14 -g -Wall -Wno-unused-function -I../source/ -I../ -pedantic -DEMP_TRACK_MEM -Wnon-virtual-dtor -Wcast-align -Woverloaded-virtual -Wconversion -Weffc++
cranky: test-prep $(addprefix test-, $(TEST_NAMES))
	rm -rf test*.out

test-web:
	  cd web && bash run_tests.sh
	  cd .. && third-party/node_modules/karma/bin/karma start tests/web/karma.conf.js

clean:
	rm -f *.out
	rm -f *.o
	rm -f *.gcda
	rm -f *.gcno
	rm -f *.info
	rm -f *.gcov
	rm -f ./Coverage*
	rm -rf ./temp
	cd web && make clean<|MERGE_RESOLUTION|>--- conflicted
+++ resolved
@@ -1,10 +1,6 @@
 GCOV_FLAGS = -o0 -g --coverage
 
-<<<<<<< HEAD
-TEST_NAMES = assert base constexpr data geometry meta scholar systematics tools
-=======
-TEST_NAMES = base constexpr data geometry meta scholar tools games
->>>>>>> 80b78bb5
+TEST_NAMES = assert base constexpr data geometry meta scholar systematics tools games
 
 FLAGS = -std=c++14 -Wall -Wno-unused-function -I../source/ -I../
 #CXX = clang++
