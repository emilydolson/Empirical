#define CATCH_CONFIG_MAIN
#include "third-party/Catch/single_include/catch.hpp"

#include <iostream>

#include "base/array.h"
#include "Evolve/NK-const.h"
#include "Evolve/World.h"
#include "Evolve/Resource.h"
<<<<<<< HEAD
#include "Evolve/EvoStats.h"
=======
>>>>>>> 44921aa7
#include "Evolve/NK.h"

#include "tools/BitSet.h"
#include "tools/Random.h"
#include "tools/string_utils.h"

constexpr size_t K = 3;
constexpr size_t N = 40;
<<<<<<< HEAD

using BitOrg = emp::BitSet<N>;

TEST_CASE("Test fitness sharing", "[evo]")
{
  size_t POP_SIZE = 100;

  emp::Random random(1);
  emp::World<BitOrg> pop(random);
  pop.SetWellMixed(true);

  // Build a random initial population
  for (size_t i = 0; i < POP_SIZE; i++) {
    BitOrg next_org;
    for (size_t j = 0; j < N; j++) next_org[j] = 0;
    pop.Inject(next_org);
  }


  // Setup the (shared) fitness function.
  pop.SetSharedFitFun( [](BitOrg &org){ return 10 + N - org.CountOnes(); },
                       [](BitOrg& org1, BitOrg& org2){ return (double)(org1.XOR(org2)).CountOnes();},
                       10, 1 );


  REQUIRE(pop.CalcFitnessID(0) == 0.50);


  BitOrg next_org;
  for (size_t j = 0; j < N; j++) next_org[j] = 1;
  pop.InjectAt(next_org, POP_SIZE-1);
  pop.InjectAt(next_org, POP_SIZE-2);
  pop.InjectAt(next_org, POP_SIZE-3);
  pop.InjectAt(next_org, POP_SIZE-4);
  pop.InjectAt(next_org, POP_SIZE-5);

  REQUIRE(pop.CalcFitnessID(0) == Approx(0.526316));
  REQUIRE(pop.CalcFitnessID(POP_SIZE-1) == 2);

  // Run a tournament...
  emp::TournamentSelect(pop, 5, POP_SIZE);
  pop.Update();

  REQUIRE(pop.CalcFitnessID(0) == Approx(0.322581));

  pop.SetFitFun([](const BitOrg &org){ return N - org.CountOnes(); });

  emp::vector<std::function<double(const BitOrg&)> > fit_funs;

  fit_funs.push_back([](const BitOrg &org){ return org.CountOnes(); });
  fit_funs.push_back([](const BitOrg &org){ return org[0]; });
  fit_funs.push_back([](const BitOrg &org){ return 1 - org[0]; });

  // pop.SetCache(true);
=======

using BitOrg = emp::BitSet<N>;

TEST_CASE("Test fitness sharing", "[evo]")
{
  size_t POP_SIZE = 100;

  emp::Random random(1);
  emp::World<BitOrg> pop(random);
  pop.SetWellMixed(true);

  // Build a random initial population
  for (size_t i = 0; i < POP_SIZE; i++) {
    BitOrg next_org;
    for (size_t j = 0; j < N; j++) next_org[j] = 0;
    pop.Inject(next_org);
  }
>>>>>>> 44921aa7

  emp::EcoSelect(pop, fit_funs, 1000, 5, POP_SIZE);

<<<<<<< HEAD
  // TODO: Come up with better tests for EcoSelect
=======
  // Setup the (shared) fitness function.
  pop.SetSharedFitFun( [](BitOrg &org){ return 10 + N - org.CountOnes(); },
                       [](BitOrg& org1, BitOrg& org2){ return (double)(org1.XOR(org2)).CountOnes();},
                       10, 1 );
>>>>>>> 44921aa7

  std::cout << "--- Grid example ---\n";

<<<<<<< HEAD
  POP_SIZE = 400;

  std::function<void(int &, std::ostream &)> print_fun = [](int & val, std::ostream & os) {
    val %= 63;
    if (val < 10) os << (char) ('0' + val);
    else if (val < 36) os << (char) ('a' + (val - 10));
    else if (val < 62) os << (char) ('A' + (val - 36));
    else os << '+';
  };

  emp::World<int> grid_world(random);
  const size_t side = (size_t) std::sqrt(POP_SIZE);
  grid_world.SetGrid(side, side);
  grid_world.SetPrintFun(print_fun);

  emp_assert(grid_world.GetSize() == POP_SIZE); // POP_SIZE needs to be a perfect square.
  test.open("temp/Result-grid.csv");
  correct.open("data/Result-grid.csv");


  grid_world.InjectAt(30, side+1);
  grid_world.InjectAt(4, side*(side+1)/2);
  grid_world.PrintGrid();

  auto fit_fun = [](int & org){ return (double) org; };
  grid_world.SetSharedFitFun(fit_fun, [](int & a, int & b){ return (double) (a>b)?(a-b):(b-a); }, 3, 1);
  RouletteSelect(grid_world, 500);

  std::cout << std::endl;
  grid_world.PrintGrid();
  std::cout << "Final Org Counts:\n";
  //   grid_world.PrintOrgCounts(print_fun);
  //   std::cout << std::endl;
=======
  REQUIRE(pop.CalcFitnessID(0) == 0.50);


  BitOrg next_org;
  for (size_t j = 0; j < N; j++) next_org[j] = 1;
  pop.InjectAt(next_org, POP_SIZE-1);
  pop.InjectAt(next_org, POP_SIZE-2);
  pop.InjectAt(next_org, POP_SIZE-3);
  pop.InjectAt(next_org, POP_SIZE-4);
  pop.InjectAt(next_org, POP_SIZE-5);

  REQUIRE(pop.CalcFitnessID(0) == Approx(0.526316));
  REQUIRE(pop.CalcFitnessID(POP_SIZE-1) == 2);

  // Run a tournament...
  emp::TournamentSelect(pop, 5, POP_SIZE);
  pop.Update();

  REQUIRE(pop.CalcFitnessID(0) == Approx(0.322581));

  pop.SetFitFun([](const BitOrg &org){ return N - org.CountOnes(); });

  emp::vector<std::function<double(const BitOrg&)> > fit_funs;
>>>>>>> 44921aa7

  fit_funs.push_back([](const BitOrg &org){ return org.CountOnes(); });
  fit_funs.push_back([](const BitOrg &org){ return org[0]; });
  fit_funs.push_back([](const BitOrg &org){ return 1 - org[0]; });

<<<<<<< HEAD

TEST_CASE("Test resources", "[evo]")
{
  size_t POP_SIZE = 100;

  emp::Random random(1);
  emp::World<BitOrg> pop(random);
  pop.SetWellMixed(true);

  emp::vector<emp::Resource> resources;
  resources.push_back(emp::Resource(100, 100, .01));
  resources.push_back(emp::Resource(100, 100, .01));
  resources.push_back(emp::Resource(100, 100, .01));

  pop.OnUpdate([&resources](int ud){
      for (emp::Resource& res : resources) {
          res.Update();
      }
  });

  REQUIRE(resources[0].GetAmount() == 100);

  pop.Update();

  REQUIRE(resources[0].GetAmount() == Approx(199.0));

=======
  // pop.SetCache(true);

  emp::EcoSelect(pop, fit_funs, 1000, 5, POP_SIZE);

  // TODO: Come up with better tests for EcoSelect

  std::cout << "--- Grid example ---\n";

  POP_SIZE = 400;

  std::function<void(int &, std::ostream &)> print_fun = [](int & val, std::ostream & os) {
    val %= 63;
    if (val < 10) os << (char) ('0' + val);
    else if (val < 36) os << (char) ('a' + (val - 10));
    else if (val < 62) os << (char) ('A' + (val - 36));
    else os << '+';
  };

  emp::World<int> grid_world(random);
  const size_t side = (size_t) std::sqrt(POP_SIZE);
  grid_world.SetGrid(side, side);
  grid_world.SetPrintFun(print_fun);

  emp_assert(grid_world.GetSize() == POP_SIZE); // POP_SIZE needs to be a perfect square.

  grid_world.InjectAt(30, side+1);
  grid_world.InjectAt(4, side*(side+1)/2);
  grid_world.PrintGrid();

  auto fit_fun = [](int & org){ return (double) org; };
  grid_world.SetSharedFitFun(fit_fun, [](int & a, int & b){ return (double) (a>b)?(a-b):(b-a); }, 3, 1);
  RouletteSelect(grid_world, 500);

  std::cout << std::endl;
  grid_world.PrintGrid();
  std::cout << "Final Org Counts:\n";
  //   grid_world.PrintOrgCounts(print_fun);
  //   std::cout << std::endl;

}


TEST_CASE("Test resources", "[evo]")
{
  size_t POP_SIZE = 100;

  emp::Random random(1);
  emp::World<BitOrg> pop(random);
  pop.SetWellMixed(true);

  emp::vector<emp::Resource> resources;
  resources.push_back(emp::Resource(100, 100, .01));
  resources.push_back(emp::Resource(100, 100, .01));
  resources.push_back(emp::Resource(100, 100, .01));

  pop.OnUpdate([&resources](int ud){
      for (emp::Resource& res : resources) {
          res.Update();
      }
  });

  REQUIRE(resources[0].GetAmount() == 100);

  pop.Update();

  REQUIRE(resources[0].GetAmount() == Approx(199.0));

>>>>>>> 44921aa7
  pop.Update();
  pop.Update();
  pop.Update();
  pop.Update();
  pop.Update();

  // Build a random initial population
  for (size_t i = 0; i < POP_SIZE; i++) {
    BitOrg next_org;
    for (size_t j = 0; j < N; j++) next_org[j] = 0;
    pop.Inject(next_org);
  }

  pop.SetFitFun([](const BitOrg &org){ return 10; });

  emp::vector<std::function<double(const BitOrg&)> > fit_funs;

<<<<<<< HEAD
<<<<<<< HEAD
  fit_funs.push_back([](const BitOrg &org){ return org.CountOnes()/N; });
  fit_funs.push_back([](const BitOrg &org){ return org[0]; });
  fit_funs.push_back([](const BitOrg &org){ return 1 - org[0]; });
=======
  test.open("temp/Result-mixed.csv");
  correct.open("data/Result-mixed.csv");
>>>>>>> 4c62a6dd50239c12c63807dfab0a0c5d87233fde
=======
  fit_funs.push_back([](const BitOrg &org){ return org.CountOnes()/N; });
  fit_funs.push_back([](const BitOrg &org){ return org[0]; });
  fit_funs.push_back([](const BitOrg &org){ return 1 - org[0]; });
>>>>>>> 44921aa7

  emp::ResourceSelect(pop, fit_funs, resources, 5, POP_SIZE);

  REQUIRE(resources[2].GetAmount() == Approx(179.347));

}<|MERGE_RESOLUTION|>--- conflicted
+++ resolved
@@ -7,10 +7,6 @@
 #include "Evolve/NK-const.h"
 #include "Evolve/World.h"
 #include "Evolve/Resource.h"
-<<<<<<< HEAD
-#include "Evolve/EvoStats.h"
-=======
->>>>>>> 44921aa7
 #include "Evolve/NK.h"
 
 #include "tools/BitSet.h"
@@ -19,7 +15,6 @@
 
 constexpr size_t K = 3;
 constexpr size_t N = 40;
-<<<<<<< HEAD
 
 using BitOrg = emp::BitSet<N>;
 
@@ -38,12 +33,14 @@
     pop.Inject(next_org);
   }
 
+  emp::EcoSelect(pop, fit_funs, 1000, 5, POP_SIZE);
 
   // Setup the (shared) fitness function.
   pop.SetSharedFitFun( [](BitOrg &org){ return 10 + N - org.CountOnes(); },
                        [](BitOrg& org1, BitOrg& org2){ return (double)(org1.XOR(org2)).CountOnes();},
                        10, 1 );
 
+  std::cout << "--- Grid example ---\n";
 
   REQUIRE(pop.CalcFitnessID(0) == 0.50);
 
@@ -73,132 +70,6 @@
   fit_funs.push_back([](const BitOrg &org){ return org[0]; });
   fit_funs.push_back([](const BitOrg &org){ return 1 - org[0]; });
 
-  // pop.SetCache(true);
-=======
-
-using BitOrg = emp::BitSet<N>;
-
-TEST_CASE("Test fitness sharing", "[evo]")
-{
-  size_t POP_SIZE = 100;
-
-  emp::Random random(1);
-  emp::World<BitOrg> pop(random);
-  pop.SetWellMixed(true);
-
-  // Build a random initial population
-  for (size_t i = 0; i < POP_SIZE; i++) {
-    BitOrg next_org;
-    for (size_t j = 0; j < N; j++) next_org[j] = 0;
-    pop.Inject(next_org);
-  }
->>>>>>> 44921aa7
-
-  emp::EcoSelect(pop, fit_funs, 1000, 5, POP_SIZE);
-
-<<<<<<< HEAD
-  // TODO: Come up with better tests for EcoSelect
-=======
-  // Setup the (shared) fitness function.
-  pop.SetSharedFitFun( [](BitOrg &org){ return 10 + N - org.CountOnes(); },
-                       [](BitOrg& org1, BitOrg& org2){ return (double)(org1.XOR(org2)).CountOnes();},
-                       10, 1 );
->>>>>>> 44921aa7
-
-  std::cout << "--- Grid example ---\n";
-
-<<<<<<< HEAD
-  POP_SIZE = 400;
-
-  std::function<void(int &, std::ostream &)> print_fun = [](int & val, std::ostream & os) {
-    val %= 63;
-    if (val < 10) os << (char) ('0' + val);
-    else if (val < 36) os << (char) ('a' + (val - 10));
-    else if (val < 62) os << (char) ('A' + (val - 36));
-    else os << '+';
-  };
-
-  emp::World<int> grid_world(random);
-  const size_t side = (size_t) std::sqrt(POP_SIZE);
-  grid_world.SetGrid(side, side);
-  grid_world.SetPrintFun(print_fun);
-
-  emp_assert(grid_world.GetSize() == POP_SIZE); // POP_SIZE needs to be a perfect square.
-  test.open("temp/Result-grid.csv");
-  correct.open("data/Result-grid.csv");
-
-
-  grid_world.InjectAt(30, side+1);
-  grid_world.InjectAt(4, side*(side+1)/2);
-  grid_world.PrintGrid();
-
-  auto fit_fun = [](int & org){ return (double) org; };
-  grid_world.SetSharedFitFun(fit_fun, [](int & a, int & b){ return (double) (a>b)?(a-b):(b-a); }, 3, 1);
-  RouletteSelect(grid_world, 500);
-
-  std::cout << std::endl;
-  grid_world.PrintGrid();
-  std::cout << "Final Org Counts:\n";
-  //   grid_world.PrintOrgCounts(print_fun);
-  //   std::cout << std::endl;
-=======
-  REQUIRE(pop.CalcFitnessID(0) == 0.50);
-
-
-  BitOrg next_org;
-  for (size_t j = 0; j < N; j++) next_org[j] = 1;
-  pop.InjectAt(next_org, POP_SIZE-1);
-  pop.InjectAt(next_org, POP_SIZE-2);
-  pop.InjectAt(next_org, POP_SIZE-3);
-  pop.InjectAt(next_org, POP_SIZE-4);
-  pop.InjectAt(next_org, POP_SIZE-5);
-
-  REQUIRE(pop.CalcFitnessID(0) == Approx(0.526316));
-  REQUIRE(pop.CalcFitnessID(POP_SIZE-1) == 2);
-
-  // Run a tournament...
-  emp::TournamentSelect(pop, 5, POP_SIZE);
-  pop.Update();
-
-  REQUIRE(pop.CalcFitnessID(0) == Approx(0.322581));
-
-  pop.SetFitFun([](const BitOrg &org){ return N - org.CountOnes(); });
-
-  emp::vector<std::function<double(const BitOrg&)> > fit_funs;
->>>>>>> 44921aa7
-
-  fit_funs.push_back([](const BitOrg &org){ return org.CountOnes(); });
-  fit_funs.push_back([](const BitOrg &org){ return org[0]; });
-  fit_funs.push_back([](const BitOrg &org){ return 1 - org[0]; });
-
-<<<<<<< HEAD
-
-TEST_CASE("Test resources", "[evo]")
-{
-  size_t POP_SIZE = 100;
-
-  emp::Random random(1);
-  emp::World<BitOrg> pop(random);
-  pop.SetWellMixed(true);
-
-  emp::vector<emp::Resource> resources;
-  resources.push_back(emp::Resource(100, 100, .01));
-  resources.push_back(emp::Resource(100, 100, .01));
-  resources.push_back(emp::Resource(100, 100, .01));
-
-  pop.OnUpdate([&resources](int ud){
-      for (emp::Resource& res : resources) {
-          res.Update();
-      }
-  });
-
-  REQUIRE(resources[0].GetAmount() == 100);
-
-  pop.Update();
-
-  REQUIRE(resources[0].GetAmount() == Approx(199.0));
-
-=======
   // pop.SetCache(true);
 
   emp::EcoSelect(pop, fit_funs, 1000, 5, POP_SIZE);
@@ -266,7 +137,6 @@
 
   REQUIRE(resources[0].GetAmount() == Approx(199.0));
 
->>>>>>> 44921aa7
   pop.Update();
   pop.Update();
   pop.Update();
@@ -284,20 +154,16 @@
 
   emp::vector<std::function<double(const BitOrg&)> > fit_funs;
 
-<<<<<<< HEAD
-<<<<<<< HEAD
+
   fit_funs.push_back([](const BitOrg &org){ return org.CountOnes()/N; });
   fit_funs.push_back([](const BitOrg &org){ return org[0]; });
   fit_funs.push_back([](const BitOrg &org){ return 1 - org[0]; });
-=======
+
   test.open("temp/Result-mixed.csv");
   correct.open("data/Result-mixed.csv");
->>>>>>> 4c62a6dd50239c12c63807dfab0a0c5d87233fde
-=======
   fit_funs.push_back([](const BitOrg &org){ return org.CountOnes()/N; });
   fit_funs.push_back([](const BitOrg &org){ return org[0]; });
   fit_funs.push_back([](const BitOrg &org){ return 1 - org[0]; });
->>>>>>> 44921aa7
 
   emp::ResourceSelect(pop, fit_funs, resources, 5, POP_SIZE);
 
