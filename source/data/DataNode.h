//  This file is part of Empirical, https://github.com/devosoft/Empirical
//  Copyright (C) Michigan State University, 2016-2017.
//  Released under the MIT Software license; see doc/LICENSE
//
//
//  DataNode objects track a specific type of data over the course of a run.
//
//
//  Collection: New data can be pushed or pulled.
//   Add(VAL... v) pushes data to a node
//   AddDatum(VAL v) pushes just one datum, but can be used as an action for a signal.
//
//  Process: What should happen on Reset() ?
//   * Trigger an action to process the prior update's data stored.
//   * Clear all data.
//   * Send data to a stream
//     (or stats automatically have a stream that, if non-null data is sent to?)

#ifndef EMP_DATA_NODE_H
#define EMP_DATA_NODE_H

#include "../base/vector.h"
#include "../base/assert.h"
#include "../meta/IntPack.h"
#include "../tools/FunctionSet.h"
#include "../tools/IndexMap.h"
#include "../tools/string_utils.h"
#include "../tools/math.h"

namespace emp {

  // A set of modifiers are available do describe DataNode
  enum class data {
    Current,      // Track most recent value

    Info,         // Include information (name, keyword, description) for each instance.

    Log,          // Track all values since last Reset()
    Archive,      // Track Log + ALL values over time (with purge options)

    Range,        // Track min, max, mean, total
    FullRange,    // Track Range data over time.
<<<<<<< HEAD
=======
    Histogram,    // Keep a full histogram.
>>>>>>> 7312792e
    Stats,        // Track Range + variance, standard deviation, skew, kertosis
    // FullStats,    // Track States + ALL values over time (with purge/merge options)

    Pull,         // Enable data collection on request.

    // Various signals are possible:
    SignalReset,  // Include a signal that triggers BEFORE Reset() to process data.
    SignalData,   // Include a signal when new data is added (as a group)
    SignalDatum,  // Include a signal when each datum is added.
    SignalRange,  // Include a signal for data in a range.
    SignalLimits, // Include a signal for data OUTSIDE a range.

    UNKNOWN       // Unknown modifier; will trigger error.
  };

  // Generic form of DataNodeModule (should never be used; trigger error!)
  template <typename VAL_TYPE, emp::data... MODS> class DataNodeModule {
  public:
    DataNodeModule() { emp_assert(false, "Unknown module used in DataNode!"); }
  };

  // Base form of DataNodeModule (available in ALL data nodes.)
  template <typename VAL_TYPE>
  class DataNodeModule<VAL_TYPE> {
  protected:
    size_t val_count;               // How many values have been loaded?
    emp::vector<VAL_TYPE> in_vals;  // What values are waiting to be included?

    void PullData_impl() { ; }
  public:
    DataNodeModule() : val_count(0), in_vals() { ; }

    using value_t = VAL_TYPE;

    /** Return the number of values that have been added to this node since the last reset*/
    size_t GetCount() const { return val_count; }
<<<<<<< HEAD
    size_t GetResetCount() const { return 0; }    // If reset count not tracked, always return 0.
                                                  //@ELD: This seems a little confusing - it's not 
                                                  // obvious which modifiers can track resets.

    // double GetVariance() const {emp_assert(false, "Calculating variance requires a DataNode with the Stats or FullStats modifier"); return 0;}
=======
>>>>>>> 7312792e

    size_t GetResetCount() const { return 0; }    // If reset count not tracked, always return 0.
                                                  //@ELD: This seems a little confusing - it's not 
                                                  // obvious which modifiers can track resets.

    double GetTotal() const {emp_assert(false, "Calculating total requires a DataNode with the Range or FullRange modifier"); return 0;}
    double GetMean() const {emp_assert(false, "Calculating mean requires a DataNode with the Range or FullRange modifier"); return 0;}    
    double GetMin() const {emp_assert(false, "Calculating min requires a DataNode with the Range or FullRange modifier"); return 0;}
    double GetMax() const {emp_assert(false, "Calculating max requires a DataNode with the Range or FullRange modifier"); return 0;}
    double GetVariance() const {emp_assert(false, "Calculating variance requires a DataNode with the Stats or FullStats modifier"); return 0;}
    double GetStandardDeviation() const {emp_assert(false, "Calculating standard deviation requires a DataNode with the Stats or FullStats modifier"); return 0;}
    double GetSkew() const {emp_assert(false, "Calculating skew requires a DataNode with the Stats or FullStats modifier"); return 0;}
    double GetKurtosis() const {emp_assert(false, "Calculating kurtosis requires a DataNode with the Stats or FullStats modifier"); return 0;}
 
    const std::string & GetName() const { return emp::empty_string(); }
    const std::string & GetDescription() const { return emp::empty_string(); }
    const std::string & GetKeyword() const { return emp::empty_string(); }

    void SetName(const std::string &) { emp_assert(false, "Invalid call for DataNode config."); }
    void SetDescription(const std::string &) { emp_assert(false, "Invalid call for DataNode config."); }
    void SetKeyword(const std::string &) { emp_assert(false, "Invalid call for DataNode config."); }

    void SetInfo(const std::string &, const std::string & _d="", const std::string & _k="") {
      (void) _d; (void) _k;
      emp_assert(false, "Invalid call for DataNode config.");
    }

    void AddDatum(const VAL_TYPE & val) { val_count++; }

    void Reset() { val_count = 0; }

    /** Print debug information (useful for figuring out which modifiers you included)*/
    void PrintDebug(std::ostream & os=std::cout) {
      os << "BASE DataNodeModule.\n";
    }
  };

  // Specialized forms of DataNodeModule

  /** == data::Current ==
   * This module lets you track the current (i.e. most recently added) value */
  template <typename VAL_TYPE, emp::data... MODS>
  class DataNodeModule<VAL_TYPE, data::Current, MODS...> : public DataNodeModule<VAL_TYPE, MODS...> {
  protected:
    VAL_TYPE cur_val;

    using this_t = DataNodeModule<VAL_TYPE, data::Current, MODS...>;
    using parent_t = DataNodeModule<VAL_TYPE, MODS...>;
    using base_t = DataNodeModule<VAL_TYPE>;
  public:
    DataNodeModule() : cur_val() { ; }

    /** Return the current (most recently added) value */
    const VAL_TYPE & GetCurrent() const { return cur_val; }

    /** Add @param val to this DataNode*/
    void AddDatum(const VAL_TYPE & val) { cur_val = val; parent_t::AddDatum(val); }

    /** Print debug information (useful for figuring out which modifiers you included)*/
    void PrintDebug(std::ostream & os=std::cout) {
      os << "DataNodeModule for data::Current. (level " << (int) data::Current << ")\n";
      parent_t::PrintDebug(os);
    }
  };


  /** == data::Info ==
   * Including this moduel allows you to add information such as a name, 
   * description, and keyword for this node */
  template <typename VAL_TYPE, emp::data... MODS>
  class DataNodeModule<VAL_TYPE, data::Info, MODS...> : public DataNodeModule<VAL_TYPE, MODS...> {
  protected:
    std::string name;
    std::string desc;
    std::string keyword;

    using parent_t = DataNodeModule<VAL_TYPE, MODS...>;
  public:
    DataNodeModule() : name(), desc(), keyword() { ; }

    /** Get this DataNode's name*/
    const std::string & GetName() const { return name; }
    /** Get this DataNode's description*/
    const std::string & GetDescription() const { return desc; }
    /** Get this DataNode's keyword*/
    const std::string & GetKeyword() const { return keyword; }

    /** Set this DataNode's name to @param _in*/
    void SetName(const std::string & _in) { name = _in; }
    /** Set this DataNode's description to @param _in*/
    void SetDescription(const std::string & _in) { desc = _in; }
    /** Set this DataNode's keyword to @param _in*/
    void SetKeyword(const std::string & _in) { keyword = _in; }

    /** Set this DataNode's name to @param _n, description to @param _d, and keyword to @param _k*/
    void SetInfo(const std::string & _n, const std::string & _d="", const std::string & _k="") {
      name = _n;  desc = _d;  keyword = _k;
    }

    /** Print debug information (useful for figuring out which modifiers you included)*/
    void PrintDebug(std::ostream & os=std::cout) {
      os << "DataNodeModule for data::Info. (level " << (int) data::Info << ")\n";
      parent_t::PrintDebug(os);
    }
  };


  /** == data::Log ==
   * This module lets you log all of the values that have been added since the last re-set*/
  template <typename VAL_TYPE, emp::data... MODS>
  class DataNodeModule<VAL_TYPE, data::Log, MODS...> : public DataNodeModule<VAL_TYPE, MODS...> {
  protected:
    emp::vector<VAL_TYPE> val_set;

    using this_t = DataNodeModule<VAL_TYPE, data::Log, MODS...>;
    using parent_t = DataNodeModule<VAL_TYPE, MODS...>;
    using base_t = DataNodeModule<VAL_TYPE>;

    using base_t::val_count;
  public:
    DataNodeModule() : val_set() { ; }

    /** Get a vector of all data added since the last reset*/
    const emp::vector<VAL_TYPE> & GetData() const { return val_set; }

    /** Add @param val to this DataNode */
    void AddDatum(const VAL_TYPE & val) {
      val_set.push_back(val);
      parent_t::AddDatum(val);
    }

    /** Reset this DataNode (clear the current log of data)*/
    void Reset() {
      val_set.resize(0);
      parent_t::Reset();
    }

    /** Print debug information (useful for figuring out which modifiers you included)*/
    void PrintDebug(std::ostream & os=std::cout) {
      os << "DataNodeModule for data::Log. (level " << (int) data::Log << ")\n";
      parent_t::PrintDebug(os);
    }
  };

  /** == data::Archive ==
   * This module lets you keep track of historical values in addition to those
   * added since the last re-set. Every time Reset() is called, all values that have
   * been added since the previous time Reset() was called are stored in a vector in 
   * the archive. */
  template <typename VAL_TYPE, emp::data... MODS>
  class DataNodeModule<VAL_TYPE, data::Archive, MODS...> : public DataNodeModule<VAL_TYPE, MODS...> {
  protected:
    emp::vector<emp::vector<VAL_TYPE>> archive;

    using this_t = DataNodeModule<VAL_TYPE, data::Archive, MODS...>;
    using parent_t = DataNodeModule<VAL_TYPE, MODS...>;
    using base_t = DataNodeModule<VAL_TYPE>;

    using base_t::val_count;
  public:
    DataNodeModule() : archive(1) { ; }

    /** Get all data ever added to this DataNode. Returns a vector of vectors, where each vector
     * contains all data from a single time point (interval between two resets or the beggining/end)
     */
    const auto & GetArchive() const { return archive; }

    /** Get a vector of all data that was added during the @param update 'th interval between resets.*/
    const emp::vector<VAL_TYPE> & GetData(size_t update) const { return archive[update]; }
    
    /** Get a vector of all data that has been added since the last reset*/
    const emp::vector<VAL_TYPE> & GetData() const { return archive.back(); }

<<<<<<< HEAD
    // @ELD: This is technically one more than the number of resets - should we subtract 1?
=======
    /** Get the number of time intervals recorded in this DataNode.
     * Note that this is one more than the number of times it has been reset */
>>>>>>> 7312792e
    size_t GetResetCount() const { return archive.size(); }

    /** Add @param val to this DataNode */
    void AddDatum(const VAL_TYPE & val) {
      archive.back().push_back(val);
      parent_t::AddDatum(val);
    }

    /** Reset this DataNode, starting a new grouping of values in the archive.
     * This is useful for keeping track of data from different time points, for instance*/
    void Reset() {
      archive.resize(archive.size()+1);
      parent_t::Reset();
    }

    /** Print debug information (useful for figuring out which modifiers you included)*/
    void PrintDebug(std::ostream & os=std::cout) {
      os << "DataNodeModule for data::Archive. (level " << (int) data::Archive << ")\n";
      parent_t::PrintDebug(os);
    }
  };

  /** == data::Range ==
   * This module allows this DataNode to store information (min, max, mean, count, and total) about 
   * the distribution of the values that have been added since the last call to Reset().*/
  template <typename VAL_TYPE, emp::data... MODS>
  class DataNodeModule<VAL_TYPE, data::Range, MODS...> : public DataNodeModule<VAL_TYPE, MODS...> {
  protected:
    double total;
    double min;
    double max;

    using this_t = DataNodeModule<VAL_TYPE, data::Range, MODS...>;
    using parent_t = DataNodeModule<VAL_TYPE, MODS...>;
    using base_t = DataNodeModule<VAL_TYPE>;

    using base_t::val_count;
  public:
    DataNodeModule() : total(0.0), min(0), max(0) { ; }

    /** Get the sum of all values added to this DataNode since the last reset*/
    double GetTotal() const { return total; }

    /** Get the mean of all values added to this DataNode since the last reset*/
    double GetMean() const { return total / (double) base_t::val_count; }
    
    /** Get the min of all values added to this DataNode since the last reset*/
    double GetMin() const { return min; }
    
    /** Get the max of all values added to this DataNode since the last reset*/
    double GetMax() const { return max; }

    /** Add @param val to this DataNode*/
    void AddDatum(const VAL_TYPE & val) {
      total += (double) val;
      if (!val_count || min > (double) val) min = (double) val;
      if (!val_count || max < (double) val) max = (double) val;
      parent_t::AddDatum(val);
    }

    /** Reset this DataNode, setting the current running calucluations of total, min, mean, and max
    to 0 */
    void Reset() {
      total = 0.0;
      min = 0.0;
      max = 0.0;
      parent_t::Reset();
    }

    /** Print debug information (useful for figuring out which modifiers you included)*/
    void PrintDebug(std::ostream & os=std::cout) {
      os << "DataNodeModule for data::Range. (level " << (int) data::Range << ")\n";
      parent_t::PrintDebug(os);
    }
  };

  /** == data::FullRange ==
   * This module makes the DataNode store a full history of distributional information measured
   * by data::Range. These numbers describe the distribution of numbers added between calls to Reset().
   * Historical values for each measurement are stored in vectors (except mean, which is calculated
   * from total and count). */
  template <typename VAL_TYPE, emp::data... MODS>
  class DataNodeModule<VAL_TYPE, data::FullRange, MODS...> : public DataNodeModule<VAL_TYPE, MODS...> {
  protected:
    emp::vector<double> total_vals;
    emp::vector<size_t> num_vals;
    emp::vector<double> min_vals;
    emp::vector<double> max_vals;

    using this_t = DataNodeModule<VAL_TYPE, data::FullRange, MODS...>;
    using parent_t = DataNodeModule<VAL_TYPE, MODS...>;
    using base_t = DataNodeModule<VAL_TYPE>;

    using base_t::val_count;
  public:
    DataNodeModule()
      : total_vals(1,0.0), num_vals(1,0), min_vals(1,0.0), max_vals(1,0.0) { ; }

    /** Get the sum of all values added to this DataNode since the last reset*/
    double GetTotal() const { return total_vals.back(); }

    /** Get the mean of all values added to this DataNode since the last reset*/
    double GetMean() const { return total_vals.back() / (double) num_vals.back(); }

    /** Get the minimum of all values added to this DataNode since the last reset*/
    double GetMin() const { return min_vals.back(); }
  
    /** Get the maximum of all values added to this DataNode since the last reset*/  
    double GetMax() const { return max_vals.back(); }

    /** Get the sum of all values added to this DataNode during the @param update 'th
     * interval between resets. 
    */
    double GetTotal(size_t update) const { return total_vals[update]; }
    
    /** Get the mean of all values added to this DataNode during the @param update 'th
     * interval between resets. 
    */
    double GetMean(size_t update) const { return total_vals[update] / (double) num_vals[update]; }

    /** Get the minimum of all values added to this DataNode during the @param update 'th
     * interval between resets. 
    */
    double GetMin(size_t update) const { return min_vals[update]; }

    /** Get the maximum of all values added to this DataNode during the @param update 'th
     * interval between resets. 
    */
    double GetMax(size_t update) const { return max_vals[update]; }

    /** Get the number of time intervals recorded in this DataNode.
     *  Note that this is one more than the number of times it has been reset */
    size_t GetResetCount() const { return total_vals.size(); }

    /* Add @param val to the DataNode*/
    void AddDatum(const VAL_TYPE & val) {
      total_vals.back() += val;
      num_vals.back() += 1;
      if (!val_count || val < min_vals.back()) min_vals.back() = val;
      if (!val_count || val > max_vals.back()) max_vals.back() = val;
      parent_t::AddDatum(val);
    }

    /** Store the current range statistics in the archive and start a new record-keeping
     * interval. */
    void Reset() {
      total_vals.push_back(0.0);
      num_vals.push_back(0);
      min_vals.push_back(0.0);
      max_vals.push_back(0.0);
      parent_t::Reset();
    }

    /** Print debug information (useful for figuring out which modifiers you included)*/
    void PrintDebug(std::ostream & os=std::cout) {
      os << "DataNodeModule for data::FullRange. (level " << (int) data::FullRange << ")\n";
      parent_t::PrintDebug(os);
    }
  };

  /** == data::Stats ==
   * 
   * Note: These statistics are calculated with the assumption that the data this node has recieved
   * is the entire population of measurements we're interested in, not a sample.
   * 
   * Note: Kurtosis is calculated using Snedecor and Cochran (1967)'s formula. A perfect normal
   * distribution has a kurtosis of 0.
   * */
  template <typename VAL_TYPE, emp::data... MODS>
  class DataNodeModule<VAL_TYPE, data::Stats, MODS...> : public DataNodeModule<VAL_TYPE, MODS...> {
  protected:
    // Running variance, skew, and kurtosis calculations based off of this class:
    // https://www.johndcook.com/blog/skewness_kurtosis/

    double M2; // Variables to store moments of the distribution
    double M3; // We don't need the mean (M1) because it's already being tracked
    double M4;

    using this_t = DataNodeModule<VAL_TYPE, data::Stats, MODS...>;
    using parent_t = DataNodeModule<VAL_TYPE, MODS...>;
    using base_t = DataNodeModule<VAL_TYPE>;

    using base_t::val_count;
    using parent_t::total;
    using parent_t::min;
    using parent_t::max;
    
  public:
    DataNodeModule() : M2(0), M3(0), M4(0) { ; }

    using parent_t::GetMean;

<<<<<<< HEAD
    double GetVariance() const {return M2/val_count;}
    double GetStandardDeviation() const {return sqrt(GetVariance());}
    double GetSkew() const {return sqrt(double(val_count)) * M3/ emp::Pow(M2, 1.5);}
    double GetKurtosis() const {return double(val_count)*M4 / (M2*M2) - 3.0;}

=======
    /** Get the variance (squared deviation from the mean) of values added since the last reset*/
    double GetVariance() const {return M2/val_count;}
    
    /** Get the standard deviation of values added since the last reset*/
    double GetStandardDeviation() const {return sqrt(GetVariance());}
    
    /** Get the skewness of values added since the last reset. This measurement tells you about 
     *  the shape of the distribution. For a unimodal distribution, negative skew means that the
     *  distribution has a longer/thicker tail to the left. Positive skew means that ths distribution
     *  has a longer/thicker tail to the right.
    */
    double GetSkew() const {return sqrt(double(val_count)) * M3/ emp::Pow(M2, 1.5);}

    /** Get the kurtosis of the values added since the last reset. This is another measurement that
     *  describes the shape of the distribution. High kurtosis means that there is more data in the
     *  tails of the distribution (i.e. the tails are "heavier"), whereas low kurtosis means that 
     *  there is less data in the tails. We use Snedecor and Cochran (1967)'s formula to calculate
     *  kurtosis. Under this formula, a normal distribution has kurtosis of 0.
     */
    double GetKurtosis() const {return double(val_count)*M4 / (M2*M2) - 3.0;}

    /** Add @param val to this DataNode */
>>>>>>> 7312792e
    void AddDatum(const VAL_TYPE & val) {
      double delta, delta_n, delta_n2, term1;
      int n = val_count + 1;

      // Calculate deviation from mean (the ternary avoids dividing by
      // 0 in the case where this is the first datum added since last reset)
      delta = val - (total/((val_count > 0) ? val_count : 1));
      delta_n = delta / n;
      delta_n2 = delta_n * delta_n;
      term1 = delta * delta_n * val_count;
      M4 += term1 * delta_n2 * (n*n - 3*n + 3) + 6 * delta_n2 * M2 - 4 * delta_n * M3;
      M3 += term1 * delta_n * (n - 2) - 3 * delta_n * M2;
      M2 += term1;

      parent_t::AddDatum(val);
    }

<<<<<<< HEAD
=======
    /** Reset this node (resets current stats to 0)*/
>>>>>>> 7312792e
    void Reset() {
      M2 = 0;
      M3 = 0;
      M4 = 0;
      parent_t::Reset();
    }

<<<<<<< HEAD
    void PrintDebug(std::ostream & os=std::cout) {
      os << "DataNodeModule for data::Range. (level " << (int) data::Range << ")\n";
      parent_t::PrintDebug(os);
    }
=======
    /** Print debug information (useful for figuring out which modifiers you included)*/
    void PrintDebug(std::ostream & os=std::cout) {
      os << "DataNodeModule for data::Stats. (level " << (int) data::Stats << ")\n";
      parent_t::PrintDebug(os);
    }
  };

  /** == data::Histogram ==
   * This module allows the dataNode to keep track of a histogram of values observed since the
   * last reset. */ 
  template <typename VAL_TYPE, emp::data... MODS>
  class DataNodeModule<VAL_TYPE, data::Histogram, MODS...> : public DataNodeModule<VAL_TYPE, MODS...> {
  protected:
    VAL_TYPE min;
    IndexMap bins;
    emp::vector<size_t> counts;

    using this_t = DataNodeModule<VAL_TYPE, data::Histogram, MODS...>;
    using parent_t = DataNodeModule<VAL_TYPE, MODS...>;
    using base_t = DataNodeModule<VAL_TYPE>;

    using base_t::val_count;

  public:
    DataNodeModule() : min(0.0), bins(10,10.0), counts(10, 0) { ; }

    /**Returns the minimum value this histogram is capable of containing
     * (i.e. the minimum value for the minimum bin)
     */
    VAL_TYPE GetHistMin() const { return min; }
    /** Return the count of items in the @param bin_id 'th bin of the histogram*/
    size_t GetHistCount(size_t bin_id) const { return counts[bin_id]; }
    /** Return the width of the @param bin_id 'th bin of the histogram*/
    double GetHistWidth(size_t bin_id) const { return bins[bin_id]; }
    /** Return a vector containing the count of items in each bin of the histogram*/   
    const emp::vector<size_t> & GetHistCounts() const { return counts; }

    /** Return a vector containing the lowest value allowed in each bin.*/
    emp::vector<double> GetBinMins() const {
      emp::vector<double> bin_mins(bins.size());
      double cur_min = min;
      for (size_t i = 0; i < bins.size(); i++) {
        bin_mins[i] = cur_min;
        cur_min += bins[i];
      }
      return bin_mins;
    }

    /** Sets up the ranges of values that go in each bin of the histogram.
     * @param _min - the lowest value allowed in the histogram
     * @param _max - the largest value allowed in the histogram
     * @param num_bins - The number of bins the histogram should have. The distance
     *                   between min and max will be easily divided among this many bins.
     */
    void SetupBins(VAL_TYPE _min, VAL_TYPE _max, size_t num_bins) {
      min = _min;
      double width = ((double) (_max - _min)) / (double) num_bins;
      bins.Resize(num_bins, width);
      counts.resize(num_bins);
      for (size_t & x : counts) x = 0.0;
    }

    /** Add @param val to the DataNode*/
    void AddDatum(const VAL_TYPE & val) {
      size_t bin_id = bins.Index((double) (val - min));
      counts[bin_id]++;
      parent_t::AddDatum(val);
    }

    /** Reset the DataNode (empties the historgram)*/
    void Reset() {
      for (size_t & x : counts) x = 0.0;
      parent_t::Reset();
    }

    /** Print debug information (useful for figuring out which modifiers you included)*/
    void PrintDebug(std::ostream & os=std::cout) {
      os << "DataNodeModule for data::Histogram. (level " << (int) data::FullRange << ")\n";
      parent_t::PrintDebug(os);
    }

>>>>>>> 7312792e
  };

  /** == data::Pull ==
   * This module makes it possible to give the DataNode a function that it can call to calculate
   * new values or sets of values that it will then track. These functions are called every time
   * the PullData method is called on this node, and the values they return are measured as
   * specified by the other modules in this node. */ 
  template <typename VAL_TYPE, emp::data... MODS>
  class DataNodeModule<VAL_TYPE, data::Pull, MODS...> : public DataNodeModule<VAL_TYPE, MODS...> {
  protected:
    emp::FunctionSet<VAL_TYPE()> pull_funs;
    emp::FunctionSet<emp::vector<VAL_TYPE>()> pull_set_funs;

    using this_t = DataNodeModule<VAL_TYPE, data::Pull, MODS...>;
    using parent_t = DataNodeModule<VAL_TYPE, MODS...>;
    using base_t = DataNodeModule<VAL_TYPE>;

    using base_t::in_vals;

    void PullData_impl() {
      in_vals = pull_funs.Run();
      const emp::vector< emp::vector<VAL_TYPE> > & pull_sets = pull_set_funs.Run();
      for (const auto & x : pull_sets) {
        in_vals.insert(in_vals.end(), x.begin(), x.end());
      }
    }

  public:
    DataNodeModule() : pull_funs(), pull_set_funs() { ; }

    void AddPull(const std::function<VAL_TYPE()> & fun) { pull_funs.Add(fun); }
    void AddPullSet(const std::function<emp::vector<VAL_TYPE>()> & fun) { pull_set_funs.Add(fun); }

    void PrintDebug(std::ostream & os=std::cout) {
      os << "DataNodeModule for data::Pull. (level " << (int) data::Pull << ")\n";
      parent_t::PrintDebug(os);
    }
  };

  template <typename VAL_TYPE, typename MOD_PACK> class DataNode_Interface;

  template <typename VAL_TYPE, int... IMODS>
  class DataNode_Interface<VAL_TYPE, IntPack<IMODS...>>
    : public DataNodeModule<VAL_TYPE, (emp::data) IMODS...> {
    using parent_t = DataNodeModule<VAL_TYPE, (emp::data) IMODS...>;
  };

  template <typename VAL_TYPE, emp::data... MODS>
  class DataNode : public DataNode_Interface< VAL_TYPE, pack::RUsort<IntPack<(int) MODS...>> > {
  private:
    using parent_t = DataNode_Interface< VAL_TYPE, pack::RUsort<IntPack<(int) MODS...>> >;
    using parent_t::in_vals;
    using test = IntPack<(int)MODS...>;

  public:

    // Methods to retrieve new data.
    inline void Add() { ; }

    template <typename... Ts>
    inline void Add(const VAL_TYPE & val, const Ts &... extras) {
      parent_t::AddDatum(val); Add(extras...);
    }

    void PullData() {
      parent_t::PullData_impl();                                     // Pull all data into in_vals.
      for (const VAL_TYPE & val : in_vals) parent_t::AddDatum(val);  // Actually add the data.
    }

    // Methods to reset data.
    void Reset() { parent_t::Reset(); }

    // Methods to Print the templated values that a DataNode can produce.
    void PrintCurrent(std::ostream & os=std::cout) const { os << parent_t::GetCurrent(); }
    void PrintLog(std::ostream & os=std::cout,
                 const std::string & spacer=", ",
                 const std::string & eol="\n") const {
      const emp::vector<VAL_TYPE> & data = parent_t::GetData();
      for (size_t i=0; i < data.size(); i++) {
        if (i>0) os << spacer;
        os << data[i];
      }
      os << eol;
    }

    /** Print debug information (useful for figuring out which modifiers you included)*/
    void PrintDebug(std::ostream & os=std::cout) {
      os << "Main DataNode.\n";
      parent_t::PrintDebug(os);
    }
  };

  // Shortcuts for common types of data nodes...

  /** A node that stores data about the most recent value it recieved, as well as the 
   * distribution (min, max, count, total, and mean) of values it has recieved since
   * the last reset. It also allows you to give it a name, description, and keyword.*/
  template <typename T, emp::data... MODS>
  using DataMonitor = DataNode<T, data::Current, data::Info, data::Range, MODS...>;

  /** A node that stores data about the most recent value it recieved, as well as all 
   * values it has recieved since the last reset. It also allows you to give it a name, 
   * description, and keyword.*/
  template <typename T, emp::data... MODS>
  using DataLog = DataNode<T, data::Current, data::Info, data::Log, MODS...>;
  
  /** A node that stores all data it recieves in an archive (vector of vectors). The inner
   * vectors are groups of data that were recieved between resets. This node also keeps 
   * a record of the min, max, count, and total of each vector, so you don't have to 
   * recalculate it later. Additionally, it allows you to give it a name, description,
   * and keyword.*/
  template <typename T, emp::data... MODS>
  using DataArchive = DataNode<T, data::Info, data::Archive, data::FullRange, MODS...>;
}

#endif<|MERGE_RESOLUTION|>--- conflicted
+++ resolved
@@ -40,10 +40,7 @@
 
     Range,        // Track min, max, mean, total
     FullRange,    // Track Range data over time.
-<<<<<<< HEAD
-=======
     Histogram,    // Keep a full histogram.
->>>>>>> 7312792e
     Stats,        // Track Range + variance, standard deviation, skew, kertosis
     // FullStats,    // Track States + ALL values over time (with purge/merge options)
 
@@ -80,14 +77,6 @@
 
     /** Return the number of values that have been added to this node since the last reset*/
     size_t GetCount() const { return val_count; }
-<<<<<<< HEAD
-    size_t GetResetCount() const { return 0; }    // If reset count not tracked, always return 0.
-                                                  //@ELD: This seems a little confusing - it's not 
-                                                  // obvious which modifiers can track resets.
-
-    // double GetVariance() const {emp_assert(false, "Calculating variance requires a DataNode with the Stats or FullStats modifier"); return 0;}
-=======
->>>>>>> 7312792e
 
     size_t GetResetCount() const { return 0; }    // If reset count not tracked, always return 0.
                                                   //@ELD: This seems a little confusing - it's not 
@@ -261,12 +250,8 @@
     /** Get a vector of all data that has been added since the last reset*/
     const emp::vector<VAL_TYPE> & GetData() const { return archive.back(); }
 
-<<<<<<< HEAD
-    // @ELD: This is technically one more than the number of resets - should we subtract 1?
-=======
     /** Get the number of time intervals recorded in this DataNode.
      * Note that this is one more than the number of times it has been reset */
->>>>>>> 7312792e
     size_t GetResetCount() const { return archive.size(); }
 
     /** Add @param val to this DataNode */
@@ -459,13 +444,6 @@
 
     using parent_t::GetMean;
 
-<<<<<<< HEAD
-    double GetVariance() const {return M2/val_count;}
-    double GetStandardDeviation() const {return sqrt(GetVariance());}
-    double GetSkew() const {return sqrt(double(val_count)) * M3/ emp::Pow(M2, 1.5);}
-    double GetKurtosis() const {return double(val_count)*M4 / (M2*M2) - 3.0;}
-
-=======
     /** Get the variance (squared deviation from the mean) of values added since the last reset*/
     double GetVariance() const {return M2/val_count;}
     
@@ -488,7 +466,6 @@
     double GetKurtosis() const {return double(val_count)*M4 / (M2*M2) - 3.0;}
 
     /** Add @param val to this DataNode */
->>>>>>> 7312792e
     void AddDatum(const VAL_TYPE & val) {
       double delta, delta_n, delta_n2, term1;
       int n = val_count + 1;
@@ -506,10 +483,7 @@
       parent_t::AddDatum(val);
     }
 
-<<<<<<< HEAD
-=======
     /** Reset this node (resets current stats to 0)*/
->>>>>>> 7312792e
     void Reset() {
       M2 = 0;
       M3 = 0;
@@ -517,12 +491,6 @@
       parent_t::Reset();
     }
 
-<<<<<<< HEAD
-    void PrintDebug(std::ostream & os=std::cout) {
-      os << "DataNodeModule for data::Range. (level " << (int) data::Range << ")\n";
-      parent_t::PrintDebug(os);
-    }
-=======
     /** Print debug information (useful for figuring out which modifiers you included)*/
     void PrintDebug(std::ostream & os=std::cout) {
       os << "DataNodeModule for data::Stats. (level " << (int) data::Stats << ")\n";
@@ -604,7 +572,6 @@
       parent_t::PrintDebug(os);
     }
 
->>>>>>> 7312792e
   };
 
   /** == data::Pull ==
