/**
 *  @note This file is part of Empirical, https://github.com/devosoft/Empirical
 *  @copyright Copyright (C) Michigan State University, MIT Software license; see doc/LICENSE.md
 *  @date 2017-2018
 *
 *  @file  World_select.h
 *  @brief Functions for popular selection methods applied to worlds.
 */

#ifndef EMP_EVO_WORLD_SELECT_H
#define EMP_EVO_WORLD_SELECT_H

#include <map>
#include <functional>

#include "../base/array.h"
#include "../base/assert.h"
#include "../base/vector.h"
#include "../base/macros.h"
#include "../tools/IndexMap.h"
#include "../tools/Random.h"
#include "../tools/vector_utils.h"

namespace emp {

  template<typename ORG> class World;

  /// ==ELITE== Selection picks a set of the most fit individuals from the population to move to
  /// the next generation.  Find top e_count individuals and make copy_count copies of each.
  /// @param world The emp::World object with the organisms to be selected.
  /// @param e_count How many distinct organisms should be chosen, starting from the most fit.
  /// @param copy_count How many copies should be made of each elite organism?
  template<typename ORG>
  void EliteSelect(World<ORG> & world, size_t e_count=1, size_t copy_count=1) {
    emp_assert(e_count > 0 && e_count <= world.GetNumOrgs(), e_count);
    emp_assert(copy_count > 0);

    // Load the population into a multimap, sorted by fitness.
    std::multimap<double, size_t> fit_map;
    for (size_t id = 0; id < world.GetSize(); id++) {
      if (world.IsOccupied(id)) {
        const double cur_fit = world.CalcFitnessID(id);
        fit_map.insert( std::make_pair(cur_fit, id) );
      }
    }

    // Grab the top fitnesses and move them into the next generation.
    auto m = fit_map.rbegin();
    for (size_t i = 0; i < e_count; i++) {
      const size_t repro_id = m->second;
      world.DoBirth( world.GetGenomeAt(repro_id), repro_id, copy_count);
      ++m;
    }
  }

  /// ==RANDOM== Selection picks an organism with uniform-random probability form the populaiton.
  /// @param world The emp::World object with the organisms to be selected.
  /// @param r_count How many distinct organisms should be chosen?
  /// @param copy_count How many copies should be made of each chosen organism?
  template<typename ORG>
  void RandomSelect(World<ORG> & world, size_t r_count=1, size_t copy_count=1) {
    emp_assert(r_count > 0, r_count);
    emp_assert(copy_count > 0);

    Random & random = world.GetRandom();

    // Pick r_count organisms;
    for (size_t i = 0; i < r_count; i++) {
      // Choose an organism at random
      size_t id = random.GetUInt(world.GetSize());
      while (world.IsOccupied(id) == false) id = random.GetUInt(world.GetSize());

      // Make copy_count copies.
      world.DoBirth( world.GetGenomeAt(id), id, copy_count);
    }
  }

  /// ==TOURNAMENT== Selection creates a tournament with a random sub-set of organisms,
  /// finds the one with the highest fitness, and moves it to the next generation.
  /// User provides the world (with a fitness function), the tournament size, and
  /// (optionally) the number of tournaments to run.
  /// @param world The emp::World object with the organisms to be selected.
  /// @param t_size How many organisms should be placed in each tournament?
  /// @param tourny_count How many tournaments should be run? (with replacement of organisms)
  template<typename ORG>
  void TournamentSelect(World<ORG> & world, size_t t_size, size_t tourny_count=1) {
<<<<<<< HEAD
    emp_assert(t_size > 0, t_size, world.GetNumOrgs());
=======
    emp_assert(t_size > 0, "Cannot have a tournament with zero organisms.");
    emp_assert(t_size <= world.GetNumOrgs(), "Tournament too big for world.", t_size, world.GetNumOrgs());
>>>>>>> 509958ea
    emp_assert(tourny_count > 0);

    emp::vector<size_t> entries;
    for (size_t T = 0; T < tourny_count; T++) {
      entries.resize(0);
      // Choose organisms for this tournament (with replacement!)
      for (size_t i=0; i < t_size; i++) entries.push_back( world.GetRandomOrgID() );

      double best_fit = world.CalcFitnessID(entries[0]);
      size_t best_id = entries[0];

      // Search for a higher fit org in the tournament.
      for (size_t i = 1; i < t_size; i++) {
        const double cur_fit = world.CalcFitnessID(entries[i]);
        if (cur_fit > best_fit) {
          best_fit = cur_fit;
          best_id = entries[i];
        }
      }

      // Place the highest fitness into the next generation!
      world.DoBirth( world.GetGenomeAt(best_id), best_id, 1 );
    }
  }



  /// Function to kill off an organism in DiverseElites to help maintain population size.
  /// Generate a tournament.  Find the two closest together.  Kill the one with the lower fitness.
  template <typename ORG>
  auto DiverseElites_Kill(World<ORG> & world, TraitSet<ORG> traits) {
    emp::vector<Ptr<ORG>> orgs = world.GetFullPop();
    constexpr size_t num_groups = 4;
    emp::array<size_t, num_groups> group_sizes;
    size_t trait_id = 0;

    // Loop until we've found the most dense portion of the population.
    while (orgs.size() > num_groups) {
      // Determine the range on the current trait.
      Trait<ORG, double> & trait = traits[trait_id];
      double min_val = trait.Eval(*orgs[0]);
      double max_val = min_val;
      for (size_t i = 1; i < orgs.size(); i++) {
        double val = trait.Eval(*orgs[i]);
        if (val < min_val) min_val = val;
        if (val > max_val) max_val = val;
      }
      
      // Determine how population divides into groups.
      double trait_width = (max_val - min_val) * 1.0000001;
      double group_width = trait_width / (double) num_groups;
      group_sizes.fill(0);
      for (size_t i = 0; i < orgs.size(); i++) {
        double val = trait.Eval(*orgs[i]);
        size_t group_id = (val - min_val) / group_width;   // @CAO Watch out for zero group_width!
        group_sizes[group_id]++;
      }

      // @CAO: Keep only those orgs in the biggest bin and repeat!

      // Shift to use the next trait.
      if (++trait_id == traits.GetSize()) trait_id = 0;
    }
  }



  /// ==ROULETTE== Selection (aka Fitness-Proportional Selection) chooses organisms to
  /// reproduce based on their current fitness.
  /// @param world The emp::World object with the organisms to be selected.
  /// @param count How many organims should be selected for replication? (with replacement)
  template<typename ORG>
  void RouletteSelect(World<ORG> & world, size_t count=1) {
    emp_assert(count > 0);

    Random & random = world.GetRandom();

    // Load fitnesses from current population.
    IndexMap fitness_index(world.GetSize());
    for (size_t id = 0; id < world.GetSize(); id++) {
      fitness_index.Adjust(id, world.CalcFitnessID(id));
    }

    for (size_t n = 0; n < count; n++) {
      const double fit_pos = random.GetDouble(fitness_index.GetWeight());
      const size_t parent_id = fitness_index.Index(fit_pos);
      const size_t offspring_id = world.DoBirth( world.GetGenomeAt(parent_id), parent_id ).GetIndex();
      if (world.IsSynchronous() == false) {
        fitness_index.Adjust(offspring_id, world.CalcFitnessID(offspring_id));
      }
    }
  }


  EMP_CREATE_OPTIONAL_METHOD(TriggerOnLexicaseSelect, TriggerOnLexicaseSelect);

  /// ==LEXICASE== Selection runs through multiple fitness functions in a random order for
  /// EACH offspring produced.
  /// @param world The emp::World object with the organisms to be selected.
  /// @param fit_funs The set of fitness functions to shuffle for each organism reproduced.
  /// @param repro_count How many rounds of repliction should we do. (default 1)
  /// @param max_funs The maximum number of fitness functions to use. (use 0 for all; default)
  template<typename WORLD_TYPE>
  void LexicaseSelect(WORLD_TYPE & world,
                      const emp::vector< typename WORLD_TYPE::fun_calc_fitness_t > & fit_funs,
                      size_t repro_count=1,
                      size_t max_funs=0)
  {
    emp_assert(world.GetSize() > 0);
    emp_assert(fit_funs.size() > 0);

    // @CAO: Can probably optimize a bit!
    
    std::map<typename WORLD_TYPE::genome_t, int> genotype_counts;
    emp::vector<emp::vector<size_t>> genotype_lists;

    // Find all orgs with same genotype - we can dramatically reduce
    // fitness evaluations this way.
    for (size_t org_id = 0; org_id < world.GetSize(); org_id++) {
      if (world.IsOccupied(org_id)) {
        const typename WORLD_TYPE::genome_t gen = world.GetGenomeAt(org_id);
        if (emp::Has(genotype_counts, gen)) {
          genotype_lists[genotype_counts[gen]].push_back(org_id);
        } else {
          genotype_counts[gen] = genotype_lists.size();
          genotype_lists.emplace_back(emp::vector<size_t>{org_id});
        }
      }
    }

    emp::vector<size_t> all_gens(genotype_lists.size()), cur_gens, next_gens;

    for (size_t i = 0; i < genotype_lists.size(); i++) {
      all_gens[i] = i;
    }

    if (!max_funs) max_funs = fit_funs.size();
    // std::cout << "in lexicase" << std::endl;
    // Collect all fitness info. (@CAO: Technically only do this is cache is turned on?)
    emp::vector< emp::vector<double> > fitnesses(fit_funs.size());
    for (size_t fit_id = 0; fit_id < fit_funs.size(); ++fit_id) {
      fitnesses[fit_id].resize(genotype_counts.size());
      // std::cout << fit_id << std::endl;
      int id = 0;
      for (auto & gen : genotype_lists) {
        fitnesses[fit_id][id] = fit_funs[fit_id](world.GetOrg(gen[0]));
        id++;
      }
    }

    // std::cout << to_string(fitnesses) << std::endl;
  // std::cout << "fitness calculated" << std::endl;
    // Go through a new ordering of fitness functions for each selections.
  // std::cout << "randdomized" << std::endl;
    for (size_t repro = 0; repro < repro_count; ++repro) {
  // std::cout << "repro: " << repro << std::endl;
      // Determine the current ordering of the functions.
      emp::vector<size_t> order;

      if (max_funs == fit_funs.size()) {
        order = GetPermutation(world.GetRandom(), fit_funs.size());
      } else {
        order.resize(max_funs); // We want to limit the total numebr of tests done.
        for (auto & x : order) x = world.GetRandom().GetUInt(fit_funs.size());
      }
      // @CAO: We could have selected the order more efficiently!
  // std::cout << "reoreder" << std::endl;
      // Step through the functions in the proper order.
      cur_gens = all_gens;  // Start with all of the organisms.
      int depth = -1;
      for (size_t fit_id : order) {
        // std::cout << "fit_id: " << fit_id << std::endl;
        depth++;

        // std::cout << "about to index" << std::endl;
        // std::cout << to_string(fitnesses[fit_id]) << std::endl;
        // std::cout << cur_orgs[0] << std::endl;
        double max_fit = fitnesses[fit_id][cur_gens[0]];
        next_gens.push_back(cur_gens[0]);
        // std::cout << "Starting max: " << max_fit << to_string(cur_gens) << std::endl;
        for (size_t gen_id : cur_gens) {
              
          const double cur_fit = fitnesses[fit_id][gen_id];
          // std::cout << "gen_id: " << gen_id << "Fit: " << cur_fit << std::endl;
          if (cur_fit > max_fit) {
            max_fit = cur_fit;             // This is a the NEW maximum fitness for this function
            next_gens.resize(0);           // Clear out orgs with former maximum fitness
            next_gens.push_back(gen_id);   // Add this org as only one with new max fitness
            // std::cout << "New max: " << max_fit << " " << cur_gens.size() << std::endl;
          }
          else if (cur_fit == max_fit) {
            next_gens.push_back(gen_id);   // Same as cur max fitness -- save this org too.
            // std::cout << "Adding: " << gen_id << std::endl;
          }
        }
        // Make next_orgs into new cur_orgs; make cur_orgs allocated space for next_orgs.
        std::swap(cur_gens, next_gens);
        next_gens.resize(0);
        
        if (cur_gens.size() == 1) break;  // Stop if we're down to just one organism.
      }

      // Place a random survivor (all equal) into the next generation!
      emp_assert(cur_gens.size() > 0, cur_gens.size(), fit_funs.size(), all_gens.size());
      size_t options = 0;
      for (size_t gen : cur_gens) {
        options += genotype_lists[gen].size();
      }
      size_t winner = world.GetRandom().GetUInt(options);
      int repro_id = -1;

      for (size_t gen : cur_gens) {
        if (winner < genotype_lists[gen].size()) {
          repro_id = genotype_lists[gen][winner];
          break;
        }
        winner -= genotype_lists[gen].size();
      }
      emp_assert(repro_id != -1, repro_id, winner, options);

      // std::cout << depth << "abotu to calc used" <<std::endl;
      emp::vector<size_t> used = Slice(order, 0, depth+1);
      // If the world has a OnLexicaseSelect method, call it
      // std::cout << depth << " " << to_string(used) << std::endl;
      TriggerOnLexicaseSelect(world, used, repro_id);
      world.DoBirth( world.GetGenomeAt(repro_id), repro_id );
    }
    // std::cout << "Done with lex" << std::endl;
  }

    // EcoSelect works like Tournament Selection, but also uses a vector of supplimentary fitness
    // functions.  The best individuals on each supplemental function divide up a resource pool.
    // NOTE: You must turn off the FitnessCache for this function to work properly.
    template<typename ORG>
    void EcoSelect(World<ORG> & world, const emp::vector<typename World<ORG>::fun_calc_fitness_t > & extra_funs,
                   const emp::vector<double> & pool_sizes, size_t t_size, size_t tourny_count=1)
    {
      emp_assert(world.GetFitFun(), "Must define a base fitness function");
      emp_assert(world.GetSize() > 0);
      emp_assert(t_size > 0 && t_size <= world.GetSize(), t_size, world.GetSize());
      // emp_assert(world.IsCacheOn() == false, "Ecologies mean constantly changing fitness!");

      if (world.IsCacheOn()) {
          world.ClearCache();
      }

      // Setup info to track fitnesses.
      emp::vector<double> base_fitness(world.GetSize());
      emp::vector< emp::vector<double> > extra_fitnesses(extra_funs.size());
      emp::vector<double> max_extra_fit(extra_funs.size(), 0.0);
      emp::vector<size_t> max_count(extra_funs.size(), 0);
      for (size_t i=0; i < extra_funs.size(); i++) {
        extra_fitnesses[i].resize(world.GetSize());
      }

      // Collect all fitness info.
      for (size_t org_id = 0; org_id < world.GetSize(); org_id++) {
        base_fitness[org_id] = world.CalcFitnessID(org_id);
        for (size_t ex_id = 0; ex_id < extra_funs.size(); ex_id++) {
          double cur_fit = extra_funs[ex_id](world[org_id]);
          extra_fitnesses[ex_id][org_id] = cur_fit;
          if (cur_fit > max_extra_fit[ex_id]) {
            max_extra_fit[ex_id] = cur_fit;
            max_count[ex_id] = 1;
          }
          else if (cur_fit == max_extra_fit[ex_id]) {
            max_count[ex_id]++;
          }
        }
      }

      // Readjust base fitness to reflect extra resources.
      for (size_t ex_id = 0; ex_id < extra_funs.size(); ex_id++) {
        if (max_count[ex_id] == 0) continue;  // No one gets this reward...

        // The current bonus is divided up among the organisms that earned it...
        const double cur_bonus = pool_sizes[ex_id] / max_count[ex_id];
        // std::cout << "Bonus " << ex_id << " = " << cur_bonus
        //           << "   max_extra_fit = " << max_extra_fit[ex_id]
        //           << "   max_count = " << max_count[ex_id]
        //           << std::endl;

        for (size_t org_id = 0; org_id < world.GetSize(); org_id++) {
          // If this organism is the best at the current resource, git it the bonus!
          if (extra_fitnesses[ex_id][org_id] == max_extra_fit[ex_id]) {
            base_fitness[org_id] += cur_bonus;
          }
        }
      }


      emp::vector<size_t> entries;
      for (size_t T = 0; T < tourny_count; T++) {
        entries.resize(0);
        for (size_t i=0; i<t_size; i++) entries.push_back( world.GetRandomOrgID() ); // Allows replacement!

        double best_fit = base_fitness[entries[0]];
        size_t best_id = entries[0];

        // Search for a higher fit org in the tournament.
        for (size_t i = 1; i < t_size; i++) {
          const double cur_fit = base_fitness[entries[i]];
          if (cur_fit > best_fit) {
            best_fit = cur_fit;
            best_id = entries[i];
          }
        }

        // Place the highest fitness into the next generation!
        world.DoBirth( world.GetGenomeAt(best_id), best_id, 1 );
      }
    }

    /// EcoSelect can be provided a single value if all pool sizes are identical.
    template<typename ORG>
    void EcoSelect(World<ORG> & world, const emp::vector<typename World<ORG>::fun_calc_fitness_t > & extra_funs,
                   double pool_sizes, size_t t_size, size_t tourny_count=1)
    {
      emp::vector<double> pools(extra_funs.size(), pool_sizes);
      EcoSelect(world, extra_funs, pools, t_size, tourny_count);
    }

  template<typename ORG>
  struct MapElitesPhenotype {
    using pheno_fun_t = std::function<size_t(const ORG &)>;

    pheno_fun_t pheno_fun;   ///< Function to categorize org into phenotype id.
    size_t id_count;         ///< Numbe of phenotype categories.

    MapElitesPhenotype() : pheno_fun_t(), id_count(0) { ; }
    MapElitesPhenotype(const pheno_fun_t & _f, size_t _ids) : pheno_fun_t(_f), id_count(_ids) { ; }

    bool OK() const { return pheno_fun && id_count; }

    size_t GetID(const ORG & org) const {
      size_t id = pheno_fun(org);
      emp_assert(id < id_count);
      return id;
    }
  };

  template<typename ORG>
  struct MapElitesConfig {
    emp::vector< MapElitesPhenotype<ORG> > phenotypes; ///< Funs to categorizes orgs into phenotypes.

    bool OK() const { for (auto & p : phenotypes) if (!p.OK()) return false; return true; }

    size_t GetID(const ORG & org) const {
      size_t id = 0, scale = 1;
      for (const auto & p : phenotypes) {
        const size_t pid = p.GetID(org);
        id += pid * scale;
        scale *= p.id_count;
      }
      return id;
    }

    size_t GetIDCount() const {
      size_t id_count = 1;
      for (const auto & p : phenotypes) id_count *= p.id_count;
      return id_count;
    }
  };

  /// ==MAP-ELITES== Add a new organism to MapElites.  Selection looks at multiple phenotypic
  /// traits and keeps only the highest fitness with each combination of traits.
  /// @param world The emp::World object with the organisms to be selected.
  /// @param config Information about the pheonotypes that Map Elites needs to use.
  /// @param repro_count How many rounds of repliction should we do. (default 1)
  template<typename ORG>
  void MapElitesSeed(World<ORG> & world,
                     const MapElitesConfig<ORG> & config,
                     const ORG & org)
  {
    emp_assert(world.GetSize() > 0);
    emp_assert(config.OK());
  }

  /// ==MAP-ELITES== Replicate a random organism in MapElites.  Selection looks at multiple
  /// phenotypic traits and keeps only the highest fitness with each combination of traits.
  /// @param world The emp::World object with the organisms to be selected.
  /// @param config Information about the pheonotypes that Map Elites needs to use.
  /// @param repro_count How many rounds of repliction should we do. (default 1)
  template<typename ORG>
  void MapElitesGrow(World<ORG> & world,
                     const MapElitesConfig<ORG> & config,
                     size_t repro_count=1)
  {
    emp_assert(world.GetSize() > 0);
    emp_assert(config.OK());
  }

}

#endif<|MERGE_RESOLUTION|>--- conflicted
+++ resolved
@@ -84,12 +84,8 @@
   /// @param tourny_count How many tournaments should be run? (with replacement of organisms)
   template<typename ORG>
   void TournamentSelect(World<ORG> & world, size_t t_size, size_t tourny_count=1) {
-<<<<<<< HEAD
-    emp_assert(t_size > 0, t_size, world.GetNumOrgs());
-=======
     emp_assert(t_size > 0, "Cannot have a tournament with zero organisms.");
     emp_assert(t_size <= world.GetNumOrgs(), "Tournament too big for world.", t_size, world.GetNumOrgs());
->>>>>>> 509958ea
     emp_assert(tourny_count > 0);
 
     emp::vector<size_t> entries;
