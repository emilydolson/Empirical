--- conflicted
+++ resolved
@@ -374,11 +374,6 @@
     /// be collected until the first Update() after this function is initially called, signaling
     /// the need for this information.
     DataMonitor<double> & GetFitnessDataNode() {
-<<<<<<< HEAD
-
-=======
-      
->>>>>>> bc85fd9f
       if (!data_nodes.HasNode("fitness")) {
         DataMonitor<double> & node = data_nodes.New("fitness");
 
@@ -391,12 +386,7 @@
             }
           }
         );
-<<<<<<< HEAD
       }
-=======
-      } 
-
->>>>>>> bc85fd9f
       return data_nodes.Get("fitness");
     }
 
