--- conflicted
+++ resolved
@@ -58,15 +58,9 @@
   /// Matches based on the longest segment of equal and uneqal bits in two bitsets
   /// Adapted from Downing, Keith L. Intelligence emerging: adaptivity and search in evolving neural systems. MIT Press, 2015.
   template<size_t Width>
-<<<<<<< HEAD
-  struct DowningStreak {
-    double operator()(const emp::BitSet<Width>& a, const emp::BitSet<Width>& b) {
-      auto bs = a^b;
-=======
   struct StreakMetric {
     double operator()(const emp::BitSet<Width>& a, const emp::BitSet<Width>& b) const {
       const emp::BitSet<Width> bs = a^b;
->>>>>>> c21c5398
       const size_t same = (~bs).LongestSegmentOnes();
       const size_t different = bs.LongestSegmentOnes();
       const double ps = ProbabilityKBitSequence(same);
@@ -92,18 +86,8 @@
     struct AbsIntDiffMetric {
       double operator()(const emp::BitSet<Width>& a, const emp::BitSet<Width>& b) {
         emp::BitSet<Width> bitDifference = ( a > b ? a - b : b - a);
-<<<<<<< HEAD
         static_assert(Width <= 32);
         return bitDifference.GetUInt(0);
-=======
-        size_t fields = bitDifference.GetFields();
-        double result = 0;
-        for (size_t i = 0; i < fields; ++i){
-          result += bitDifference.GetUInt(i) * std::pow(2, 32 * i);
-        }
-
-      return result;
->>>>>>> c21c5398
       }
     };
   /// Returns matches within the threshold ThreshRatio sorted by match quality.
