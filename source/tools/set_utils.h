/**
 *  @note This file is part of Empirical, https://github.com/devosoft/Empirical
 *  @copyright Copyright (C) Michigan State University, MIT Software license; see doc/LICENSE.md
 *  @date 2016-2018
 *
 *  @file set_utils.h
 *  @brief Tools to save and load data from classes.
 *  @note Status: ALPHA
 */


#ifndef EMP_SET_UTILS_H
#define EMP_SET_UTILS_H

#include <set>
#include <unordered_set>

#include "../base/vector.h"

namespace emp {

  /// Insert the full contents of s2 into s1.
  template <typename T>
  void insert(std::set<T> & s1, const std::set<T> & s2) {
    s1.insert(s2.begin(), s2.end());
  }

  /// Test if an std::set has a particular element without modifying the set in any way.
  template <typename T, typename H>
  bool Has(const std::set<T,H> & s, const T & val) { return s.count(val); }

  /// Test if an std::multiset has a particular element without modifying the set in any way.
  template <typename T, typename H>
  bool Has(const std::multiset<T,H> & s, const T & val) { return s.count(val); }

  /// Test if an std::unordered_set has a particular element without modifying the set in any way.
  template <typename T, typename H>
  bool Has(const std::unordered_set<T,H> & s, const T & val) { return s.count(val); }

  /// Test if an std::unordere_multiset has a particular element without modifying the set in any way.
  template <typename T, typename H>
  bool Has(const std::unordered_multiset<T,H> & s, const T & val) { return s.count(val); }

<<<<<<< HEAD
  template <typename T>
  std::set<T> difference(std::set<T> s1, std::set<T> s2) {
=======
  // Note: the following functions allow the use of sets or vectors. Sets are passed
  // by reference and vectors are passed by value, because these functions only work
  // on sorted data. Therefore, vectors must be sorted first, which happens in place.

  /// Compute the set difference of @param s1 and @param s2 (elements that are in S1 but no S2)
  template <typename T>
  std::set<T> difference(std::set<T> & s1, std::set<T> & s2) {
>>>>>>> 44921aa7
    // Based on PierreBdR's answer to https://stackoverflow.com/questions/283977/c-stl-set-difference
    std::set<T> result;
    std::set_difference(s1.begin(), s1.end(), s2.begin(), s2.end(),
                        std::inserter(result, result.end()));
    return result;
  }

<<<<<<< HEAD
  template <typename T>
  std::set<T> difference(emp::vector<T> s1, emp::vector<T> s2) {
    // Based on PierreBdR's answer to https://stackoverflow.com/questions/283977/c-stl-set-difference
=======
  /// Compute the set difference of @param s1 and @param s2 (elements that are in S1 but no S2)
  template <typename T>
  std::set<T> difference(emp::vector<T> s1, emp::vector<T> & s2) {
    // Based on PierreBdR's answer to https://stackoverflow.com/questions/283977/c-stl-set-difference
    std::sort(s1.begin(), s1.end()); // set_difference expects sorted things
    std::sort(s2.begin(), s2.end()); // set_difference expects sorted things

>>>>>>> 44921aa7
    std::set<T> result;
    std::set_difference(s1.begin(), s1.end(), s2.begin(), s2.end(),
                        std::inserter(result, result.end()));
    return result;
  }

<<<<<<< HEAD
  template <typename T>
  std::set<T> difference(std::set<T> s1, emp::vector<T> s2) {
    // Based on PierreBdR's answer to https://stackoverflow.com/questions/283977/c-stl-set-difference
=======
  /// Compute the set difference of @param s1 and @param s2 (elements that are in S1 but not S2)
  template <typename T>
  std::set<T> difference(std::set<T> & s1, emp::vector<T> s2) {
    // Based on PierreBdR's answer to https://stackoverflow.com/questions/283977/c-stl-set-difference
    std::sort(s2.begin(), s2.end()); // set_difference expects sorted things
>>>>>>> 44921aa7
    std::set<T> result;
    std::set_difference(s1.begin(), s1.end(), s2.begin(), s2.end(),
                        std::inserter(result, result.end()));
    return result;
  }

<<<<<<< HEAD
  template <typename T>
  std::set<T> difference(emp::vector<T> s1, std::set<T> s2) {
    // Based on PierreBdR's answer to https://stackoverflow.com/questions/283977/c-stl-set-difference
=======
  /// Compute the set difference of @param s1 and @param s2 (elements that are in S1 but no S2)
  template <typename T>
  std::set<T> difference(emp::vector<T> s1, std::set<T> & s2) {
    // Based on PierreBdR's answer to https://stackoverflow.com/questions/283977/c-stl-set-difference
    std::sort(s1.begin(), s1.end()); // set_difference expects sorted things
>>>>>>> 44921aa7
    std::set<T> result;
    std::set_difference(s1.begin(), s1.end(), s2.begin(), s2.end(),
                        std::inserter(result, result.end()));
    return result;
  }

<<<<<<< HEAD
=======
  /// Compute the set intersection of @param s1 and @param s2 (elements that are in both S1 and S2)
>>>>>>> 44921aa7
  template <typename T>
  std::set<T> intersection(std::set<T> s1, std::set<T> s2) {
    std::set<T> result;
    std::set_intersection(s1.begin(), s1.end(), s2.begin(), s2.end(),
                        std::inserter(result, result.end()));
    return result;
  }

<<<<<<< HEAD
  template <typename T>
  std::set<T> intersection(emp::vector<T> s1, emp::vector<T> s2) {
=======
  /// Compute the set intersection of @param s1 and @param s2 (elements that are in both S1 and S2)
  template <typename T>
  std::set<T> intersection(emp::vector<T> s1, emp::vector<T> s2) {
    std::sort(s1.begin(), s1.end()); // set_intersection expects sorted things
    std::sort(s2.begin(), s2.end()); // set_intersection expects sorted things

>>>>>>> 44921aa7
    std::set<T> result;
    std::set_intersection(s1.begin(), s1.end(), s2.begin(), s2.end(),
                        std::inserter(result, result.end()));
    return result;
  }

<<<<<<< HEAD
  template <typename T>
  std::set<T> intersection(std::set<T> s1, emp::vector<T> s2) {
=======
  /// Compute the set intersection of @param s1 and @param s2 (elements that are in both S1 and S2)
  template <typename T>
  std::set<T> intersection(std::set<T> s1, emp::vector<T> s2) {
    std::sort(s2.begin(), s2.end()); // set_intersection expects sorted things

>>>>>>> 44921aa7
    std::set<T> result;
    std::set_intersection(s1.begin(), s1.end(), s2.begin(), s2.end(),
                        std::inserter(result, result.end()));
    return result;
  }

<<<<<<< HEAD
  template <typename T>
  std::set<T> intersection(emp::vector<T> s1, std::set<T> s2) {
=======
  /// Compute the set intersection of @param s1 and @param s2 (elements that are in both S1 and S2)
  template <typename T>
  std::set<T> intersection(emp::vector<T> s1, std::set<T> s2) {
    std::sort(s1.begin(), s1.end()); // set_intersection expects sorted things

>>>>>>> 44921aa7
    std::set<T> result;
    std::set_intersection(s1.begin(), s1.end(), s2.begin(), s2.end(),
                        std::inserter(result, result.end()));
    return result;
  }

<<<<<<< HEAD
=======
  /// Compute the set union of @param s1 and @param s2 (elements that are in either S1 or S2)
  template <typename T>
  std::set<T> set_union(std::set<T> s1, std::set<T> s2) {
    std::set<T> result;
    std::set_union(s1.begin(), s1.end(), s2.begin(), s2.end(),
                        std::inserter(result, result.end()));
    return result;
  }

  /// Compute the set union of @param s1 and @param s2 (elements that are in either S1 or S2)
  template <typename T>
  std::set<T> set_union(emp::vector<T> s1, emp::vector<T> s2) {
    std::sort(s1.begin(), s1.end()); // set_union expects sorted things
    std::sort(s2.begin(), s2.end()); // set_union expects sorted things

    std::set<T> result;
    std::set_union(s1.begin(), s1.end(), s2.begin(), s2.end(),
                        std::inserter(result, result.end()));
    return result;
  }

  /// Compute the set union of @param s1 and @param s2 (elements that are in either S1 or S2)
  template <typename T>
  std::set<T> set_union(std::set<T> s1, emp::vector<T> s2) {
    std::sort(s2.begin(), s2.end()); // set_union expects sorted things

    std::set<T> result;
    std::set_union(s1.begin(), s1.end(), s2.begin(), s2.end(),
                        std::inserter(result, result.end()));
    return result;
  }

  /// Compute the set union of @param s1 and @param s2 (elements that are in either S1 or S2)
  template <typename T>
  std::set<T> set_union(emp::vector<T> s1, std::set<T> s2) {
    std::sort(s1.begin(), s1.end()); // set_union expects sorted things

    std::set<T> result;
    std::set_union(s1.begin(), s1.end(), s2.begin(), s2.end(),
                        std::inserter(result, result.end()));
    return result;
  }

 /// Compute the set symmetric_difference of @param s1 and @param s2 (elements that are in either S1 or S2 but not both)
  template <typename T>
  std::set<T> symmetric_difference(std::set<T> s1, std::set<T> s2) {
    std::set<T> result;
    std::set_symmetric_difference(s1.begin(), s1.end(), s2.begin(), s2.end(),
                        std::inserter(result, result.end()));
    return result;
  }

  /// Compute the set symmetric_difference of @param s1 and @param s2 (elements that are in either S1 or S2 but not both)
  template <typename T>
  std::set<T> symmetric_difference(emp::vector<T> s1, emp::vector<T> s2) {
    std::sort(s1.begin(), s1.end()); // set_symmetric_difference expects sorted things
    std::sort(s2.begin(), s2.end()); // set_symmetric_difference expects sorted things

    std::set<T> result;
    std::set_symmetric_difference(s1.begin(), s1.end(), s2.begin(), s2.end(),
                        std::inserter(result, result.end()));
    return result;
  }

  /// Compute the set symmetric_difference of @param s1 and @param s2 (elements that are in either S1 or S2 but not both)
  template <typename T>
  std::set<T> symmetric_difference(std::set<T> s1, emp::vector<T> s2) {
    std::sort(s2.begin(), s2.end()); // set_symmetric_difference expects sorted things

    std::set<T> result;
    std::set_symmetric_difference(s1.begin(), s1.end(), s2.begin(), s2.end(),
                        std::inserter(result, result.end()));
    return result;
  }

  /// Compute the set symmetric_difference of @param s1 and @param s2 (elements that are in either S1 or S2 but not both)
  template <typename T>
  std::set<T> symmetric_difference(emp::vector<T> s1, std::set<T> s2) {
    std::sort(s1.begin(), s1.end()); // set_symmetric_difference expects sorted things

    std::set<T> result;
    std::set_symmetric_difference(s1.begin(), s1.end(), s2.begin(), s2.end(),
                        std::inserter(result, result.end()));
    return result;
  }

>>>>>>> 44921aa7

}

#endif<|MERGE_RESOLUTION|>--- conflicted
+++ resolved
@@ -41,10 +41,6 @@
   template <typename T, typename H>
   bool Has(const std::unordered_multiset<T,H> & s, const T & val) { return s.count(val); }
 
-<<<<<<< HEAD
-  template <typename T>
-  std::set<T> difference(std::set<T> s1, std::set<T> s2) {
-=======
   // Note: the following functions allow the use of sets or vectors. Sets are passed
   // by reference and vectors are passed by value, because these functions only work
   // on sorted data. Therefore, vectors must be sorted first, which happens in place.
@@ -52,19 +48,13 @@
   /// Compute the set difference of @param s1 and @param s2 (elements that are in S1 but no S2)
   template <typename T>
   std::set<T> difference(std::set<T> & s1, std::set<T> & s2) {
->>>>>>> 44921aa7
-    // Based on PierreBdR's answer to https://stackoverflow.com/questions/283977/c-stl-set-difference
-    std::set<T> result;
-    std::set_difference(s1.begin(), s1.end(), s2.begin(), s2.end(),
-                        std::inserter(result, result.end()));
-    return result;
-  }
-
-<<<<<<< HEAD
-  template <typename T>
-  std::set<T> difference(emp::vector<T> s1, emp::vector<T> s2) {
-    // Based on PierreBdR's answer to https://stackoverflow.com/questions/283977/c-stl-set-difference
-=======
+    // Based on PierreBdR's answer to https://stackoverflow.com/questions/283977/c-stl-set-difference
+    std::set<T> result;
+    std::set_difference(s1.begin(), s1.end(), s2.begin(), s2.end(),
+                        std::inserter(result, result.end()));
+    return result;
+  }
+
   /// Compute the set difference of @param s1 and @param s2 (elements that are in S1 but no S2)
   template <typename T>
   std::set<T> difference(emp::vector<T> s1, emp::vector<T> & s2) {
@@ -72,51 +62,35 @@
     std::sort(s1.begin(), s1.end()); // set_difference expects sorted things
     std::sort(s2.begin(), s2.end()); // set_difference expects sorted things
 
->>>>>>> 44921aa7
-    std::set<T> result;
-    std::set_difference(s1.begin(), s1.end(), s2.begin(), s2.end(),
-                        std::inserter(result, result.end()));
-    return result;
-  }
-
-<<<<<<< HEAD
-  template <typename T>
-  std::set<T> difference(std::set<T> s1, emp::vector<T> s2) {
-    // Based on PierreBdR's answer to https://stackoverflow.com/questions/283977/c-stl-set-difference
-=======
+    std::set<T> result;
+    std::set_difference(s1.begin(), s1.end(), s2.begin(), s2.end(),
+                        std::inserter(result, result.end()));
+    return result;
+  }
+
   /// Compute the set difference of @param s1 and @param s2 (elements that are in S1 but not S2)
   template <typename T>
   std::set<T> difference(std::set<T> & s1, emp::vector<T> s2) {
     // Based on PierreBdR's answer to https://stackoverflow.com/questions/283977/c-stl-set-difference
     std::sort(s2.begin(), s2.end()); // set_difference expects sorted things
->>>>>>> 44921aa7
-    std::set<T> result;
-    std::set_difference(s1.begin(), s1.end(), s2.begin(), s2.end(),
-                        std::inserter(result, result.end()));
-    return result;
-  }
-
-<<<<<<< HEAD
-  template <typename T>
-  std::set<T> difference(emp::vector<T> s1, std::set<T> s2) {
-    // Based on PierreBdR's answer to https://stackoverflow.com/questions/283977/c-stl-set-difference
-=======
+    std::set<T> result;
+    std::set_difference(s1.begin(), s1.end(), s2.begin(), s2.end(),
+                        std::inserter(result, result.end()));
+    return result;
+  }
+
   /// Compute the set difference of @param s1 and @param s2 (elements that are in S1 but no S2)
   template <typename T>
   std::set<T> difference(emp::vector<T> s1, std::set<T> & s2) {
     // Based on PierreBdR's answer to https://stackoverflow.com/questions/283977/c-stl-set-difference
     std::sort(s1.begin(), s1.end()); // set_difference expects sorted things
->>>>>>> 44921aa7
-    std::set<T> result;
-    std::set_difference(s1.begin(), s1.end(), s2.begin(), s2.end(),
-                        std::inserter(result, result.end()));
-    return result;
-  }
-
-<<<<<<< HEAD
-=======
-  /// Compute the set intersection of @param s1 and @param s2 (elements that are in both S1 and S2)
->>>>>>> 44921aa7
+    std::set<T> result;
+    std::set_difference(s1.begin(), s1.end(), s2.begin(), s2.end(),
+                        std::inserter(result, result.end()));
+    return result;
+  }
+
+  /// Compute the set intersection of @param s1 and @param s2 (elements that are in both S1 and S2)
   template <typename T>
   std::set<T> intersection(std::set<T> s1, std::set<T> s2) {
     std::set<T> result;
@@ -125,57 +99,40 @@
     return result;
   }
 
-<<<<<<< HEAD
-  template <typename T>
-  std::set<T> intersection(emp::vector<T> s1, emp::vector<T> s2) {
-=======
   /// Compute the set intersection of @param s1 and @param s2 (elements that are in both S1 and S2)
   template <typename T>
   std::set<T> intersection(emp::vector<T> s1, emp::vector<T> s2) {
     std::sort(s1.begin(), s1.end()); // set_intersection expects sorted things
     std::sort(s2.begin(), s2.end()); // set_intersection expects sorted things
 
->>>>>>> 44921aa7
-    std::set<T> result;
-    std::set_intersection(s1.begin(), s1.end(), s2.begin(), s2.end(),
-                        std::inserter(result, result.end()));
-    return result;
-  }
-
-<<<<<<< HEAD
-  template <typename T>
-  std::set<T> intersection(std::set<T> s1, emp::vector<T> s2) {
-=======
+    std::set<T> result;
+    std::set_intersection(s1.begin(), s1.end(), s2.begin(), s2.end(),
+                        std::inserter(result, result.end()));
+    return result;
+  }
+
   /// Compute the set intersection of @param s1 and @param s2 (elements that are in both S1 and S2)
   template <typename T>
   std::set<T> intersection(std::set<T> s1, emp::vector<T> s2) {
     std::sort(s2.begin(), s2.end()); // set_intersection expects sorted things
 
->>>>>>> 44921aa7
-    std::set<T> result;
-    std::set_intersection(s1.begin(), s1.end(), s2.begin(), s2.end(),
-                        std::inserter(result, result.end()));
-    return result;
-  }
-
-<<<<<<< HEAD
-  template <typename T>
-  std::set<T> intersection(emp::vector<T> s1, std::set<T> s2) {
-=======
+    std::set<T> result;
+    std::set_intersection(s1.begin(), s1.end(), s2.begin(), s2.end(),
+                        std::inserter(result, result.end()));
+    return result;
+  }
+
   /// Compute the set intersection of @param s1 and @param s2 (elements that are in both S1 and S2)
   template <typename T>
   std::set<T> intersection(emp::vector<T> s1, std::set<T> s2) {
     std::sort(s1.begin(), s1.end()); // set_intersection expects sorted things
 
->>>>>>> 44921aa7
-    std::set<T> result;
-    std::set_intersection(s1.begin(), s1.end(), s2.begin(), s2.end(),
-                        std::inserter(result, result.end()));
-    return result;
-  }
-
-<<<<<<< HEAD
-=======
+    std::set<T> result;
+    std::set_intersection(s1.begin(), s1.end(), s2.begin(), s2.end(),
+                        std::inserter(result, result.end()));
+    return result;
+  }
+
   /// Compute the set union of @param s1 and @param s2 (elements that are in either S1 or S2)
   template <typename T>
   std::set<T> set_union(std::set<T> s1, std::set<T> s2) {
@@ -262,7 +219,6 @@
     return result;
   }
 
->>>>>>> 44921aa7
 
 }
 
