//  This file is part of Empirical, https://github.com/devosoft/Empirical
//  Copyright (C) Michigan State University, 2016-2017.
//  Released under the MIT Software license; see doc/LICENSE
//
//
//  Tools to calculate Information Theory metrics.
//  Status: ALPHA
//
//
//  Info-theory formulas:
//    H(X)   = -SUM(X: p[x] log2 p[x])
//    H(X|Y) = H(XY) - H(Y)
//    I(X:Y) = H(X) - H(X|Y)
//    H2(p)  = -p log2(p) - (1-p)log2(1-p)  = H({p, 1-p})
//
//  Developer notes:
//  * Input may come as WEIGHTS or as ELEMENTS (or both!).
//    ELEMENTS need to be converted to WEIGHTS for calculations.
//  * Want basic info theory functions, as well as tools (for channels, error-correction,
//    compression, etc.)

#ifndef EMP_INFO_THEORY_H
#define EMP_INFO_THEORY_H

#include "../base/vector.h"
#include "math.h"

namespace emp {

  /// Convert a vector of weights to probabilities and return the entropy of the system.
  template<typename CONTAINER>
  double Entropy(const CONTAINER & weights) {
    double total = 0.0;
    double entropy = 0.0;
    for (auto w : weights) total += w;
    for (auto w : weights) {
      double p = ((double) w) / total;
      entropy -= p * Log2(p);
    }
    return entropy;
  }

  /// Calculate the entropy in a container of arbitrary objects.
  /// Args are a container, a function to extract the weight of each member, and an (optional) total weight.
  template<typename CONTAINER, typename WEIGHT_FUN>
  double Entropy(const CONTAINER & objs, WEIGHT_FUN fun, double total=0.0) {
    // If we don't know the total, calculate it.
    if (total == 0.0) for (auto & o : objs) total += (double) fun(o);
<<<<<<< HEAD
    if (total == 0) {
      return 0;
    }
=======

    // we *can* calculate the entropy of the empty set
    // https://www.askamathematician.com/2011/02/q-what-is-the-entropy-of-nothing/
    emp_assert(total > 0.0 || std::size(objs) == 0);
>>>>>>> 664b5930

    double entropy = 0.0;
    for (auto & o : objs) {
      double p = ((double) fun(o)) / total;
      entropy -= p * Log2(p);
    }
    return entropy;
  }

  /// Calculate the entropy when their are two possibile states based on one state's probability.
  constexpr double Entropy2(const double p) {
    return -(p * Log2(p) + (1.0-p)*Log2(1.0-p));
  }

}

#endif<|MERGE_RESOLUTION|>--- conflicted
+++ resolved
@@ -46,16 +46,10 @@
   double Entropy(const CONTAINER & objs, WEIGHT_FUN fun, double total=0.0) {
     // If we don't know the total, calculate it.
     if (total == 0.0) for (auto & o : objs) total += (double) fun(o);
-<<<<<<< HEAD
-    if (total == 0) {
-      return 0;
-    }
-=======
 
     // we *can* calculate the entropy of the empty set
     // https://www.askamathematician.com/2011/02/q-what-is-the-entropy-of-nothing/
     emp_assert(total > 0.0 || std::size(objs) == 0);
->>>>>>> 664b5930
 
     double entropy = 0.0;
     for (auto & o : objs) {
