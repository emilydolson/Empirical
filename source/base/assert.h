/**
 *  @note This file is part of Empirical, https://github.com/devosoft/Empirical
 *  @copyright Copyright (C) Michigan State University, MIT Software license; see doc/LICENSE.md
 *  @date 2016-2020.
 *
 *  @file assert.h
 *  @brief A more dynamic replacement for standard library asserts.
 *  @note Status: RELEASE
 *
 *  A replacement for the system-level assert.h, called "emp_assert"
 *  Added functionality:
 *   - If compiled with Emscripten, will provide pop-up alerts in a web browser.
 *   - emp_assert can take additional arguments.  If the assert is triggered, those extra
 *     arguments will be evaluated and printed.
 *   - if NDEBUG -or- EMP_NDEBUG is defined, the expression in emp_assert() is not evaluated.
 *   - if EMP_TDEBUG is defined, emp_assert() goes into test mode and records failures, but
 *     does not abort.  (useful for unit tests of asserts)
 *
 *  Example:
 *
 *     int a = 6;
 *     emp_assert(a==5, a);
 *
 *  When compiled in debug mode (i.e. without the -DNDEBUG flag), this will trigger an assertion
 *  error and print the value of a.
 *
 *
 *  @todo: Add emp_assert_warning() for non-terminating assert.  Should be able to disable with
 *         a command-line option (-DEMP_NO_WARNINGS)
 */

#ifndef EMP_ASSERT_H
#define EMP_ASSERT_H

#include <iostream>
#include <string>
#include <sstream>

#include "macros.h"

/// @cond DEFINES

/// If we are in emscripten, make sure to include the header.
#ifdef __EMSCRIPTEN__
#include <emscripten.h>
#endif

/// NDEBUG and TDEBUG should trigger their EMP equivilents.
#ifdef NDEBUG
#define EMP_NDEBUG
#endif

#ifdef TDEBUG
#define EMP_TDEBUG
#endif

/// Universal error (to use in place of emp_assert(false, ...); no need to debug toggle )
namespace emp {
  template <typename... Ts>
  void trigger_emp_error(std::string filename, size_t line, Ts &&... args) {
    std::cerr << "Fatal Error (In " << filename << " line " << line
              <<  "): ";
    (std::cerr << ... << args);
    std::cerr << std::endl;
    abort();
  }
}

#define emp_error(...)                                                                           \
  do {                                                                                           \
    emp::trigger_emp_error(__FILE__, __LINE__, __VA_ARGS__);                                     \
  } while(0)


/// Helper macros used throughout...
#define emp_assert_TO_PAIR(X) EMP_STRINGIFY(X) , X

/// Turn off all asserts in EMP_NDEBUG
#ifdef EMP_NDEBUG
namespace emp {
  constexpr bool assert_on = false;
}

// GROUP 1:   --- Debug OFF ---

/// Ideally, this assert should use the expression (to prevent compiler error), but should not
/// generate any assembly code.  For now, just make it blank (other options commented out)
#define emp_assert(...)
// #define emp_assert(EXPR) ((void) sizeof(EXPR) )
// #define emp_assert(EXPR, ...) { constexpr bool __emp_assert_tmp = false && (EXPR); (void) __emp_assert_tmp; }

// Asserts to check only when in Emscripten should also be disabled.
#define emp_emscripten_assert(...)


// GROUP 2:   --- Unit Testing ON ---
#elif defined(EMP_TDEBUG)           // EMP_NDEBUG not set, but EMP_TDEBUG is!

namespace emp {
  constexpr bool assert_on = true;
  struct AssertFailInfo {
    std::string filename;
    int line_num;
    std::string error;
  };
  AssertFailInfo assert_fail_info;
  bool assert_last_fail = false;

  template <typename... EXTRA>
  bool assert_trigger(std::string filename, size_t line, std::string expr) {
    emp::assert_fail_info.filename = __FILE__;
    emp::assert_fail_info.line_num = __LINE__;
    emp::assert_fail_info.error = expr;
    emp::assert_last_fail = true;

    return true;
  }

  void assert_clear() { emp::assert_last_fail = false; }
}

// Unit Testing ON

#define emp_assert(...)                                                                       \
  do {                                                                                        \
    !(EMP_GET_ARG_1(__VA_ARGS__, ~)) &&                                                       \
    emp::assert_trigger(__FILE__, __LINE__, EMP_STRINGIFY( EMP_GET_ARG_1(__VA_ARGS__, ~) ));  \
  } while(0)

// Unit-testing asserts to check only when in Emscripten should depend on if we are in Emscripten
#ifdef __EMSCRIPTEN__
#define emp_emscripten_assert(...) emp_assert(__VA_ARGS__)
#else
#define emp_emscripten_assert(...)
#endif


// GROUP 3:   --- Emscripten debug ON ---
#elif __EMSCRIPTEN__  // Neither EMP_NDEBUG nor EMP_TDEBUG set, but compiling with Emscripten

namespace emp {
  constexpr bool assert_on = true;
  static int TripAssert() {
    static int trip_count = 0;
    return ++trip_count;
  }

  /// Base case for assert_print...
  void assert_print(std::stringstream &) { ; }

  /// Print out information about the next variable and recurse...
  template <typename T, typename... EXTRA>
  void assert_print(std::stringstream & ss, std::string name, T && val, EXTRA &&... extra) {
    ss << name << ": [" << val << "]" << std::endl;
    assert_print(ss, std::forward<EXTRA>(extra)...);
  }

  template <typename IGNORE, typename... EXTRA>
  bool assert_trigger(std::string filename, size_t line, std::string expr, IGNORE, EXTRA &&... extra) {
    std::stringstream ss;
    ss << "Assert Error (In " << filename << " line " << line << "): " << expr << '\n';
    assert_print(ss, std::forward<EXTRA>(extra)...);
    if (emp::TripAssert() <= 3) {
      EM_ASM_ARGS({ msg = UTF8ToString($0); alert(msg); }, ss.str().c_str());
    }

    // Print the current state of the stack.
    EM_ASM( console.log('Callstack:\n' + stackTrace()); );
    return true;
  }
}

// Debug; Emscripten ON

#define emp_assert(...)                                                                       \
  do {                                                                                        \
    !(EMP_GET_ARG_1(__VA_ARGS__, ~)) &&                                                       \
    emp::assert_trigger(__FILE__, __LINE__, EMP_WRAP_ARGS(emp_assert_TO_PAIR, __VA_ARGS__) ); \
  } while(0)

// Emscripten asserts should be on since we are in Emscripten
#define emp_emscripten_assert(...) emp_assert(__VA_ARGS__)


// GROUP 4:   --- Debug ON, but Emscripten OFF ---
#else

namespace emp {
  constexpr bool assert_on = true;

  /// Base case for assert_print...
  inline void assert_print() { ; }

  /// Print out information about the next variable and recurse...
  template <typename T, typename... EXTRA>
  inline void assert_print(std::string name, T && val, EXTRA &&... extra) {
    std::cerr << name << ": [" << val << "]" << std::endl;
    assert_print(std::forward<EXTRA>(extra)...);
  }

<<<<<<< HEAD
  template <typename IGNORE, typename... EXTRA>
  inline bool assert_trigger(std::string filename, size_t line, std::string expr, IGNORE, EXTRA &&... extra) {
=======
  template <typename Ignore, typename... EXTRA>
  bool assert_trigger(std::string filename, size_t line, std::string expr, Ignore, EXTRA &&... extra) {
>>>>>>> 664b5930
    std::cerr << "Assert Error (In " << filename << " line " << line
              <<  "): " << expr << std::endl;
    assert_print(std::forward<EXTRA>(extra)...);
    return true;
  }
}

/// @endcond

// Debug; Not Emscripten

// MS Visual Studio has some issues with complex macros.  For them, we will use a simple one.
#ifdef _MSC_VER

/// Require a specified condition to be true.  If it is false, immediately halt execution.
/// Since we are in MS Visual Studio mode, no extra information will be printed.
/// Note: If NDEBUG is defined, emp_assert() will not do anything.
#define emp_assert_msc_impl(TEST)                                                           \
  do {                                                                                 \
    !(TEST) && emp::assert_trigger(__FILE__, __LINE__, #TEST, 0) && (abort(), false);  \
  } while(0)
#define emp_assert_msc(TEST) emp_assert_msc_impl(TEST)
#define emp_assert(...) emp_assert_msc(EMP_GET_ARG_1(__VA_ARGS__, ~))


// Ended ifdef when we are using Visual Studio; now do else for when we are not.
#else

/// Require a specified condition to be true.  If it is false, immediately halt execution.
/// Print also extra information on any variables or experessions provided as variadic args.
/// Note: If NDEBUG is defined, emp_assert() will not do anything.
#define emp_assert(...)                                                                          \
  do {                                                                                           \
    !(EMP_GET_ARG_1(__VA_ARGS__, ~)) &&                                                          \
    emp::assert_trigger(__FILE__, __LINE__, EMP_WRAP_ARGS(emp_assert_TO_PAIR, __VA_ARGS__) ) &&  \
    (abort(), false);                                                                            \
  } while(0)

#endif
// Ended else on ifdef when we are NOT using Visual Studio

// Emscripten-only asserts should be disabled since we are not in Emscripten
/// Require a specified condition to be true if this program was compiled to Javascript with Emscripten.
/// Note: If NDEBUG is defined, emp_emscripten_assert() will not do anything.
#define emp_emscripten_assert(...) emp_assert(__VA_ARGS__)

/// @cond DEFINES

#endif // NDEBUG


#endif // Include guard

/// @endcond<|MERGE_RESOLUTION|>--- conflicted
+++ resolved
@@ -198,13 +198,8 @@
     assert_print(std::forward<EXTRA>(extra)...);
   }
 
-<<<<<<< HEAD
-  template <typename IGNORE, typename... EXTRA>
-  inline bool assert_trigger(std::string filename, size_t line, std::string expr, IGNORE, EXTRA &&... extra) {
-=======
   template <typename Ignore, typename... EXTRA>
   bool assert_trigger(std::string filename, size_t line, std::string expr, Ignore, EXTRA &&... extra) {
->>>>>>> 664b5930
     std::cerr << "Assert Error (In " << filename << " line " << line
               <<  "): " << expr << std::endl;
     assert_print(std::forward<EXTRA>(extra)...);
