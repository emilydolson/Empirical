//  This file is part of Empirical, https://github.com/devosoft/Empirical/
//  Copyright (C) Michigan State University, 2016.
//  Released under the MIT Software license; see doc/LICENSE

//This file defines objects to track the lineage of organisms in a world.
//There is a null lineage tracker, a lineage tracker that tracks all organisms
//that ever existed, and a lineage tracker that prunes out unnecessary organisms.
//The pruning lineage tracker also sends out signals on coalesence.

//Developer notes:
// * A lot of this will break once organisms can die other than by being replaced
// * Not super-well tested with EAWorlds (injecting things into an
//   EAWorld in the middle of a run rather than at the beggining)
//   may have strange results. This is also true for pruned lineage trackers,
//   which assume injection is initialization.

#ifndef EMP_LINEAGE_TRACKER_H
#define EMP_LINEAGE_TRACKER_H

#include <unordered_map>
#include <map>
#include <set>
#include <unordered_set>
#include <algorithm>
#include <fstream>
#include "../tools/vector.h"
#include "PopulationManager.h"

template <typename org_ptr>
struct Node {
  Node* parent;
  int id;
  int loc;
  bool alive;
  org_ptr genome;
  emp::vector<Node*> offspring;
};

namespace std
{
    //from fredoverflow's answer to
    //http://stackoverflow.com/questions/8026890/c-how-to-insert-array-into-hash-set
    template<typename T> struct hash<Node<T> >
    {
        typedef Node<T> argument_type;
        typedef std::size_t result_type;
        result_type operator()(argument_type const& s) const
        {
            result_type const h1 ( std::hash<int>()(s.id) );
            return h1;
        }
    };
}

namespace emp{
namespace evo{

  template <typename POP_MANAGER = PopulationManager_Base<int> >
  class LineageTracker_Null {
  public:
    static constexpr bool emp_is_lineage_manager = true;
    LineageTracker_Null(){;};

    template <typename WORLD>
    void Setup(WORLD * w){;}
  };

  // Class to keep track of lineages
  // Maintains record of all genomes that ever existed, which organisms
  // they belonged to, and which organisms were the parents of which
  template <typename POP_MANAGER = PopulationManager_Base<int> >
  class LineageTracker {
  protected:
    using org_ptr = typename POP_MANAGER::value_type;
    using ORG = typename std::remove_pointer<org_ptr>::type;
    static constexpr bool separate_generations = POP_MANAGER::emp_has_separate_generations;

  public:
    std::unordered_map<int, Node<org_ptr> > nodes;
    static constexpr bool emp_is_lineage_manager = true;
    std::unordered_set<ORG> genomes;
    int next = 1; //0 indicates no parent
    int next_parent_id = -1;
    int next_org_id = 1;
    emp::vector<int> generation_since_update;
    emp::vector<int> new_generation;
    bool inject;

    LineageTracker(){;}

    template <typename WORLD>
    LineageTracker(WORLD * w) {

      //Create std::function objects for all the callbacks. It seems like
      //this maybe shouldn't be necessary (or at least shouldn't need to happen
      //in the constructor), but for now it is or the compiler throws
      //internal errors
      Setup(w);
    }

    template <typename WORLD>
    void Setup(WORLD * w){

      nodes[0] = Node<org_ptr>();
      nodes[0].id = 0;
      nodes[0].parent = &nodes[0];
      nodes[0].alive = false;
      nodes[0].loc = -1;

      std::function<void(int)> RecordParentFun = [this] (int id){
        // std::cout << "Record parent" << std::endl;
        RecordParent(id);
      };

      std::function<void(int)> TrackPlacementFun = [this] (int pos){
        // std::cout << "Record place" << std::endl;
        TrackPlacement(pos);
      };

      std::function<void(int)> TrackDeathFun = [this] (int pos){
        TrackDeath(pos);
      };

      const std::function<void(const ORG*)> TrackOffspringFun = [this] (const ORG* org){
        // std::cout << "Record offspring" << std::endl;
        TrackOffspring(org);
      };

      const std::function<void(const ORG*)> TrackInjectedOffspringFun = [this] (const ORG* org){
        // std::cout << "Record offspring inject" << std::endl;
        TrackInjectedOffspring(org);
      };

      std::function<void(int)> UpdateFun = [this] (int ud){
        WriteDataToFile("lineage.json");
        Update(ud);
      };

      w->OnBeforeRepro(RecordParentFun);
      w->OnOffspringReady(TrackOffspringFun);
      w->OnInjectReady(TrackInjectedOffspringFun);
      w->OnOrgPlacement(TrackPlacementFun);
      w->OnOrgDeath(TrackDeathFun);
      w->OnUpdate(UpdateFun);
    }

    ~LineageTracker() {
      //for (GENOME g : genomes) delete &g;
    }

    //Put newly born organism into the lineage tracker

    void TrackDeath(int pos) {
      if (pos < 0) {
        return;
      }
      int id = generation_since_update[pos];
      nodes[id].alive = false;
      generation_since_update[pos] = 0;
    }

    void Update(int i) {
      if (separate_generations) {
        //TODO: This isn't sufficient - need to add signals for any
        //population change event
        for (int id : generation_since_update) {
          nodes[id].alive = false;
        }
        generation_since_update = new_generation;
        new_generation.resize(0);
      }
    }

    void TrackOffspring(const ORG* org) {
      next_org_id = this->AddOrganism(*org, next_parent_id);
      inject = false;
    }

    // Put newly injected organism into the lineage tracker
    void TrackInjectedOffspring(const ORG* org) {
      next_org_id = this->AddOrganism(*org, 0);
      inject = true;
    }

    // Keep track of location of all orgs in the population so that we can
    // translate their ids from the World to ids within the lineage tracker
    void TrackPlacement(int pos) {
      nodes[next_org_id].loc = pos;

      if (separate_generations && !inject){
        if (pos >= (int) new_generation.size()) {
          new_generation.resize(pos+1);
        }
        new_generation[pos] = next_org_id;

      } else {
        if (pos >= (int) generation_since_update.size()) {
          generation_since_update.resize(pos+1);
        }
        nodes[generation_since_update[pos]].alive = false;
        generation_since_update[pos] = next_org_id;
      }

    }

    //Record the org that's about to have an offspring, so we can know
    //who the parent of the next org is.
    void RecordParent(int id) {
      next_parent_id = generation_since_update[id];
    }

    // Add an organism to the tracker - org is the genome of the organism
    // and parent is the id of the parent. The lineage tracker is in charge
    // of assigning ids, and will return an int representing the id of the
    // organism you added
    int AddOrganism(ORG org, int parent) {
      int id = this->next++;
      std::pair<typename std::unordered_set<ORG>::iterator, bool> ret;
      ret = genomes.insert(org);
      typename std::unordered_set<ORG>::iterator it = ret.first;
      org_ptr genome = (org_ptr)&(*it);

      Node<org_ptr>* curr = &nodes[id];
      curr->parent = &nodes[parent];
      curr->parent->offspring.push_back(&nodes[id]);
      curr->id = id;
      curr->alive = true;
      curr->genome = genome;

      return id;
    }

    // Return a vector containing the genomes of an organism's ancestors
    emp::vector<int> TraceLineageIDs(int org_id) {
      emp::vector<int> lineage;
      emp_assert(nodes.count(org_id) == 1 && "Invalid org_id passed to TraceLineageIDs");
      Node<org_ptr>* org = &(nodes[org_id]);
      while(org->id) {
        lineage.push_back(org->id);
        org = org->parent;
      }
      return lineage;

    }

    //Return a vector containing the IDs of an oraganism's ancestors
    emp::vector<ORG> TraceLineage(int org_id) {
      emp::vector<ORG> lineage;
      emp_assert(nodes.count(org_id) == 1 && "Invalid org_id passed to TraceLineageIDs");
      Node<org_ptr>* org = &(nodes[org_id]);
      while(org->id) {
        lineage.push_back(*(org->genome));
        org = org->parent;
      }
      return lineage;

    }

    //Takes a container of ints representing org ids (as assigned by the lineage)
    //tracker, and returns a contatiner of the genomes of those ints.
    template <template <typename> class C >
    C<ORG> IDsToGenomes(C<int> & ids) {
      C<ORG> genome_group;
      for (int id : ids){
        genome_group.insert(genome_group.back(), *(this->nodes[id].genome));
      }
      return genome_group;
    }

    //Specialization for emp::vector so we can use push_back
    emp::vector<ORG> IDsToGenomes(emp::vector<int> & ids) {
      emp::vector<ORG> genome_group;
      for (int id : ids){
        genome_group.push_back(*(this->nodes[id].genome));
      }
      return genome_group;
    }

    std::string node_to_json(Node<org_ptr> * node) {
      std::stringstream ss;
      ss << "{\"name\":";
      ss << to_string(node->id);
      ss << ", \"parent\":";
      ss << to_string(node->parent->id);
      ss << ", \"alive\":";
      if (node->alive){
        ss << "true";
      } else {
        ss << "false";
      }
      ss << ", \"loc\":";
      ss << to_string(node->loc);
      ss << ", \"persist\":false, \"genome\":\"";
    //   if (node->genome != nullptr) {
    //     ss << to_string(*(node->genome));
    //   } else {
    //     ss << "null";
    //   }
      ss << "\", \"children\":[";
      for (size_t i=0; i < node->offspring.size(); ++i) {
        ss << node_to_json(node->offspring[i]);
        if (i < node->offspring.size()-1) {
          ss << ", ";
        }
      }
      ss << "]}";
      return ss.str();
    }

    void WriteDataToFile(std::string filename) {
      std::ofstream output_location;
      output_location.open(filename);
      std::string output = node_to_json(&nodes[0]);
      output_location << "[" << output << "]" << std::endl;
      output_location.close();
    }

  };

  /// A lineage tracker object to be used outside of the Empirical evol framework
  template <typename ORG>
  class LineageTracker_Standalone : public LineageTracker<PopulationManager_Base<ORG> > {
  protected:
    bool separate_generations;
  public:

    /// Construct a stand-alone lineage tracker. You must specify whether or not your
    /// system has separated generations (i.e. generations which are separated, rather than
    /// having a steady-state population in which there is a death for every birth)
    // Development note: There is no default value for separate_generations, because both
    // set-ups are common, and making the wrong assumption would produce wrong results in either
    // direction
    LineageTracker_Standalone(bool has_separate_generations) :
        separate_generations(has_separate_generations) {;}

  };


  template <typename POP_MANAGER = PopulationManager_Base<int> >
  class LineageTracker_Pruned : public LineageTracker<POP_MANAGER> {
  protected:
    using org_ptr = typename LineageTracker<POP_MANAGER>::org_ptr;
    using ORG = typename LineageTracker<POP_MANAGER>::ORG;

    using LineageTracker<POP_MANAGER>::separate_generations;
    using LineageTracker<POP_MANAGER>::genomes;
    using LineageTracker<POP_MANAGER>::new_generation;
    using LineageTracker<POP_MANAGER>::nodes;
    std::map<ORG, int> genome_counts;

  public:
    using LineageTracker<POP_MANAGER>::generation_since_update;
    using LineageTracker<POP_MANAGER>::inject;
    using LineageTracker<POP_MANAGER>::next_org_id;
    using LineageTracker<POP_MANAGER>::next_parent_id;
    int last_coalesence = 0;
    using LineageTracker<POP_MANAGER>::emp_is_lineage_manager;
    // Add WriteDataToFile
    LineageTracker_Pruned() {;}

    template <typename WORLD>
    LineageTracker_Pruned(WORLD * w) {

      //Create std::function objects for all the callbacks. It seems like
      //this maybe shouldn't be necessary (or at least shouldn't need to happen
      //in the constructor), but for now it is or the compiler throws
      //internal errors
      Setup(w);
    }

    template <typename WORLD>
    void Setup(WORLD * w){

      //Initialize null org to act as parent for inserted orgs
      nodes[0] = Node<org_ptr>();
      nodes[0].id = 0;
      nodes[0].parent = &nodes[0];
      nodes[0].alive = false;
      nodes[0].loc = -1;

      const std::function<void(int)> RecordParentFun = [this](int id) { RecordParent(id); };
      const std::function<void(int)> TrackPlacementFun = [this](int pos) { TrackPlacement(pos); };

<<<<<<< HEAD
      const std::function<void(const ORG*)> TrackOffspringFun = [this] (const ORG* org){
        TrackOffspring(org);
      };

      const std::function<void(const ORG*)> TrackInjectedOffspringFun = [this] (const ORG* org){
=======
      const std::function<void(const org_ptr)> TrackOffspringFun = [this](const org_ptr org) {
        TrackOffspring(org);
      };

      const std::function<void(const org_ptr)> TrackInjectedOffspringFun = [this](const org_ptr org){
>>>>>>> c72684fc
        TrackInjectedOffspring(org);
      };

      const std::function<void(int)> UpdateFun = [this](int ud) { Update(ud); };

      std::function<void(int)> TrackDeathFun = [this] (int pos){
        TrackDeath(pos);
      };

      w->OnBeforeRepro(RecordParentFun);
      w->OnOffspringReady(TrackOffspringFun);
      w->OnInjectReady(TrackInjectedOffspringFun);
      w->OnOrgPlacement(TrackPlacementFun);
      w->OnOrgDeath(TrackDeathFun);
      w->OnUpdate(UpdateFun);
    }

    ~LineageTracker_Pruned() {;}

    void TrackDeath(int pos) {
      if (pos < 0) {
        return;
      }
      int id = generation_since_update[pos];
      nodes[id].alive = false;
      generation_since_update[pos] = 0;
      HandleDeath(pos);
    }


    void TrackOffspring(const ORG* org) {
      next_org_id = this->AddOrganism(*org, next_parent_id);
      inject = false;
    }

    //Put newly injected organism into the lineage tracker
    void TrackInjectedOffspring(const ORG* org) {
      next_org_id = this->AddOrganism(*org, 0);
      inject = true;
    }

    //Keep track of location of all orgs in the population so that
    //we can translate their ids from the World to ids within the lineage
    //tracker
    void TrackPlacement(int pos) {

      //Once things can die we'll need something better here

      nodes[next_org_id].loc = pos;

      //This org is no longer alive
      HandleDeath(pos);

      //Update mapping of lineage tracker ids to locations in population
      if (separate_generations && !inject){
        if (pos >= (int) new_generation.size()) {
          new_generation.resize(pos+1);
        }
        new_generation[pos] = next_org_id;

      } else {
        if (pos >= (int) generation_since_update.size()) {
          generation_since_update.resize(pos+1);
        }
        generation_since_update[pos] = next_org_id;
      }

    }

    void HandleDeath(int pos){

      if ( (int) generation_since_update.size() <= pos){
        generation_since_update.resize((size_t)pos+1);
      }
<<<<<<< HEAD

      Node<org_ptr>* curr = &(nodes[generation_since_update[pos]]);
=======
      Node<org_ptr>* curr = &(nodes[generation_since_update[(size_t)pos]]);
>>>>>>> c72684fc
      curr->alive = false;

      //If this org doesn't have any surviving offspring lineages, we can
      //remove it from the records. If it was its parent's last surviving
      //lineage of offspring and its parent isn't alive, we can remove its
      //parent. And so on, until everything for which that organism was the
      //only surviving descendant has been removed.
      //If we're injecting something, it can't trigger pruning

      while (curr->offspring.size() == 0 && !curr->alive) {

        //Remove this organism from its parents list of offspring with
        //surviving descendants
        curr->parent->offspring.erase(
                                    std::remove(curr->parent->offspring.begin(),
                                    curr->parent->offspring.end(), curr ),
                                    curr->parent->offspring.end() );

        //See if we can remove this genome from the record
        ORG genome = *(curr->genome);
        genome_counts[genome]--;
        if (!genome_counts[genome]) {
          genomes.erase(genome);
        }

        //See if we can remove parent too
        Node<org_ptr>* old = curr;
        curr = curr->parent;
        nodes.erase(old->id);
      }

      //If we unrolled the lineage although back to the current coalesence point
      //and there is now only one lineage coming out of it, we can move the
      //coalesence point up.
      //!inject is a guard against changing the last_coalesence during initialization.
      //It's imperfect, though
      while (!inject && curr->id == last_coalesence && curr->offspring.size() == 1 && !curr->alive){
        curr = curr->offspring[0];
        last_coalesence = curr->id;
      }
<<<<<<< HEAD
=======

      //Update mapping of lineage tracker ids to locations in population
      if (separate_generations && !inject){
        if (pos >= (int) new_generation.size()) {
          new_generation.resize((size_t)pos+1);
        }
        new_generation[(size_t) pos] = next_org_id;

      } else {
        if (pos >= (int) generation_since_update.size()) {
          generation_since_update.resize((size_t)pos+1);
        }
        generation_since_update[(size_t)pos] = next_org_id;
      }

>>>>>>> c72684fc
    }

    //Record the org that's about to have an offspring, so we can know
    //who the parent of the next org is.
    void RecordParent(int id) {
      emp_assert(id>=0);
      next_parent_id = generation_since_update[(size_t)id];
    }

    // Add an organism to the tracker - org is the genome of the organism
    // and parent is the id of the parent. The lineage tracker is in charge
    // of assigning ids, and will return an int representing the id of the
    // organism you added
    int AddOrganism(const ORG org, int parent) {

      int id = this->next++;

      //Create stuct to store info on this organism
      //nodes[id] = Node<org_ptr>();
      Node<ORG*>* curr = &nodes[id];
      curr->parent = &nodes[parent];
      curr->parent->offspring.push_back(&nodes[id]);
      curr->id = id;
      curr->alive = true;

      //Store genomes in a set so we don't need to have a bunch
      //of duplicates lying around
      std::pair<typename std::unordered_set<ORG>::iterator, bool> ret;
      ret = genomes.insert(ORG(org));
      typename std::unordered_set<ORG>::iterator it = ret.first;
      ORG* genome = (ORG*)&(*it);
      curr->genome = genome;
      if (ret.second) {
        genome_counts[*genome] = 1;
      } else {
        genome_counts[*genome]++;
      }


      return id;
    }


    void Update(int i) {

      if (separate_generations) {
        //TODO: This isn't sufficient - need to add signals for any
        //population change event
        for (int id : generation_since_update) {
          nodes[generation_since_update[(size_t)id]].alive = false;
        }
        generation_since_update = new_generation;
        new_generation.resize(0);
      }
    }
};

/// A lineage tracker object to be used outside of the Empirical evol framework
template <typename ORG>
class LineageTrackerPruned_Standalone : public LineageTracker_Pruned<PopulationManager_Base<ORG> > {
protected:
  bool separate_generations;
public:

  /// Construct a stand-alone lineage tracker. You must specify whether or not your
  /// system has separated generations (i.e. generations which are separated, rather than
  /// having a steady-state population in which there is a death for every birth)
  // Development note: There is no default value for separate_generations, because both
  // set-ups are common, and making the wrong assumption would produce wrong results in either
  // direction
  LineageTrackerPruned_Standalone(bool has_separate_generations) :
      separate_generations(has_separate_generations) {;}

};


  using LineageNull = LineageTracker_Null<PopBasic>;
  using LineageStandard = LineageTracker<PopBasic>;
  using LineagePruned = LineageTracker_Pruned<PopBasic>;
}
}

#endif<|MERGE_RESOLUTION|>--- conflicted
+++ resolved
@@ -381,19 +381,11 @@
       const std::function<void(int)> RecordParentFun = [this](int id) { RecordParent(id); };
       const std::function<void(int)> TrackPlacementFun = [this](int pos) { TrackPlacement(pos); };
 
-<<<<<<< HEAD
       const std::function<void(const ORG*)> TrackOffspringFun = [this] (const ORG* org){
         TrackOffspring(org);
       };
 
       const std::function<void(const ORG*)> TrackInjectedOffspringFun = [this] (const ORG* org){
-=======
-      const std::function<void(const org_ptr)> TrackOffspringFun = [this](const org_ptr org) {
-        TrackOffspring(org);
-      };
-
-      const std::function<void(const org_ptr)> TrackInjectedOffspringFun = [this](const org_ptr org){
->>>>>>> c72684fc
         TrackInjectedOffspring(org);
       };
 
@@ -468,12 +460,7 @@
       if ( (int) generation_since_update.size() <= pos){
         generation_since_update.resize((size_t)pos+1);
       }
-<<<<<<< HEAD
-
-      Node<org_ptr>* curr = &(nodes[generation_since_update[pos]]);
-=======
       Node<org_ptr>* curr = &(nodes[generation_since_update[(size_t)pos]]);
->>>>>>> c72684fc
       curr->alive = false;
 
       //If this org doesn't have any surviving offspring lineages, we can
@@ -514,24 +501,6 @@
         curr = curr->offspring[0];
         last_coalesence = curr->id;
       }
-<<<<<<< HEAD
-=======
-
-      //Update mapping of lineage tracker ids to locations in population
-      if (separate_generations && !inject){
-        if (pos >= (int) new_generation.size()) {
-          new_generation.resize((size_t)pos+1);
-        }
-        new_generation[(size_t) pos] = next_org_id;
-
-      } else {
-        if (pos >= (int) generation_since_update.size()) {
-          generation_since_update.resize((size_t)pos+1);
-        }
-        generation_since_update[(size_t)pos] = next_org_id;
-      }
-
->>>>>>> c72684fc
     }
 
     //Record the org that's about to have an offspring, so we can know
