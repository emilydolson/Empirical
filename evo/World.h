//  This file is part of Empirical, https://github.com/devosoft/Empirical
//  Copyright (C) Michigan State University, 2016.
//  Released under the MIT Software license; see doc/LICENSE
//
//
//  This file defines a World template for use in evolutionary algorithms.
//
//  The template *must* define ORG to identify the type of organism in the population.
//  The template *config* also be passed in any number of MANAGERS.
//
//  ORG can be any object type with the following properties:
//  * The copy constructor must work.
//
//  MANAGERS handle specific aspects of how the world should function, such as organism
//  placement in the population, systematics tracking, environmental resources, etc.
//
//    PopulationManager.h defines:
//      PopulationManager_Base<ORG>            -- Continuous generations
//      PopulationManager_EA<ORG>              -- Synchronous generations
//      PopulationManager_SerialTransfer<ORG>  -- Sequential bottlenecks
//
//  SIGNALS that will be triggered associated with world can customize behaviors.  Note that
//  all signal names must be prefixed with the world name so that the correct world is used.
//
//      ::before-repro(int parent_position)   Trigger: Immediately prior to producing offspring
//      ::offspring-ready(ORG * offspring)    Trigger: Offspring about to enter population
//      ::inject-ready(ORG * new_organism)    Trigger: New org about to be added to population
//      ::org-placement(int org_position)     Trigger: Organism has been added to population
//
//  Organisms can also trigger signals to affect the world.
//
//      ::do-repro(int org_id)                Trigger to initiate reproduction
//      ::do-symbiont_repro(int host_id)      Trigger to initiate symbiont reproduction
//
// Constructors:
//  World(const std::string & world_name="emp::evo::World")
//  World(int random_seed, const std::string & world_name="emp::evo::World")
//  World(emp::Random & random, const std::string & world_name="emp::evo::World")
//     world_name is prepended before all signal names.
//     random is used as a random number generator.
//
// Accessors
//  int GetSize() const
//  ORG & operator[](int i)
//  const std::function<double(ORG*)> & GetDefaultFitnessFun() const
//  const std::function<bool(ORG*)> & GetDefaultMutationFun() const
//  void SetDefaultFitnessFun(const std::function<double(ORG*)> & f)
//  void SetDefaultMutationFun(const std::function<bool(ORG*)> & f)
//
// Population Building
//  void Clear()                                           - Clear all organisms in population
//  void Insert(const ORG & mem, int copy_count=1)      - Insert a copy of an individual
//  void Insert(Random & random, ARGS... args)             - Insert a random organism
//  void InsertRandomOrg(ARGS... args)
//  void InsertNext(const ORG & mem, int copy_count=1)  - Insert into NEXT GENERATION of pop
//
// Organism Variation
//  int MutatePop(std::function<bool(ORG*)> mut_fun, int first_mut=0, int last_mut=-1)
//  int MutatePop(int first_mut=0, int last_mut=-1)
//
// Selection Mechanisms
//  void EliteSelect(std::function<double(ORG*)> fit_fun, int e_count=1, int copy_count=1)
//  void EliteSelect(int e_count=1, int copy_count=1)
//
//  void TournamentSelect(std::function<double(ORG*)> fit_fun, int t_size, int tourny_count=1)
//  void TournamentSelect(int t_size, int tourny_count=1)
//  void RunTournament(emp::vector<double> fitness, int t_size, int tourny_count=1)
//
//  void FitnessSharingTournamentSelect(std::function<double(ORG*)> fit_fun,
//          std::function<double(ORG*, ORG*)> dist_fun,
//          double sharing_threshhold, double alpha,
//          int t_size, int tourny_count=1)
//  void FitnessSharingTournamentSelect(std::function<double(ORG*, ORG*)>
//          dist_fun, double sharing_threshold,
//          double alpha, int t_size,
//          int tourny_count=1)
//
// Advancing Time
//  void Update()                  -- Shift to the next generation.
//  void Execute(ARGS... args)     -- Execute each organism in the population.


#ifndef EMP_EVO_WORLD_H
#define EMP_EVO_WORLD_H

#include <functional>
#include <map>

#include "../tools/assert.h"
#include "../tools/Random.h"
#include "../tools/reflection.h"
#include "../tools/vector.h"

#include "OrgSignals.h"
#include "OrgManager.h"
#include "PopulationManager.h"

// Macro to add class elements associated with a dynamic function call.
// For example, if you wanted to be able to have a dynamic fitness function, you would call:
//
//   EMP_SETUP_EVO_WORLD_DEFAULT(default_fit_fun, Fitness, double)
//
// This macro will create a function object called "default_fit_fun), which takes a pointer
// to a member and converts it into a double value representing fitness.
//
// It will also create member fuctions in the world:
//   Setup_Fitness()  -- call in Setup to make sure we use ORG.Fitness() if it exists.
//   GetDefaultFitnessFun()  -- Return the current default fitness function being used.
//   SetDefaultFitnessFun(new_fun)  -- Set the default fitness function to be new_fun.

#define EMP_EVO_FORWARD(FUN, TARGET) \
template <typename... T> void FUN(T &&... args) { TARGET.FUN(std::forward<T>(args)...); }

namespace emp {
namespace evo {

  EMP_SETUP_TYPE_SELECTOR(SelectPopManager, emp_is_population_manager);
  EMP_SETUP_TYPE_SELECTOR(SelectOrgManager, emp_is_organism_manager);

  // Main world class...
  template <typename ORG, typename... MANAGERS>
  class World {
  protected:
    // Build managers...
    AdaptTemplate<typename SelectPopManager<MANAGERS...,PopBasic>::type, ORG> popM;
    AdaptTemplate<typename SelectOrgManager<MANAGERS...,OrgMDynamic>::type, ORG> orgM;

    Random * random_ptr;
    bool random_owner;
    int update = 0;

    // Signals triggered by the world.
    Signal<int> before_repro_sig;       // Trigger: Immediately prior to producing offspring
    Signal<ORG *> offspring_ready_sig;  // Trigger: Offspring about to enter population
<<<<<<< HEAD
    Signal<ORG *> inject_ready_sig;        // Trigger: New org about to be added to population
    Signal<int> on_placement_sig;         // Trigger: Organism has been added to population
    Signal<int> on_update_sig;         // Trigger: Organism has been added to population

    EMP_SETUP_EVO_WORLD_DEFAULT(default_fit_fun, Fitness, double)
    EMP_SETUP_EVO_WORLD_DEFAULT_ARGS(default_mut_fun, Mutate, bool, emp::Random &)
    EMP_SETUP_EVO_WORLD_DEFAULT_ARGS(default_print_fun, Print, bool, std::ostream)
=======
    Signal<ORG *> inject_ready_sig;     // Trigger: New org about to be added to population
    Signal<int> org_placement_sig;      // Trigger: Organism has been added to population
>>>>>>> 2c761ac0

    // Determine the callback type; by default this will be OrgSignals_NONE, but it can be
    // overridden by setting the type callback_t in the organism class.
    EMP_CHOOSE_MEMBER_TYPE(callback_t, callback_t, OrgSignals_NONE, ORG);
    callback_t callbacks;

    // Build a Setup method in world that calls .Setup() on whatever is passed in, but
    // only if it exists.
    EMP_CREATE_OPTIONAL_METHOD(SetupOrg, Setup);


    void SetupCallbacks(OrgSignals_NONE &) { ; }
    void SetupCallbacks(OrgSignals_Basic & sigs) {
      sigs.repro_sig.AddAction([this](int id){DoRepro(id);});
    }
    void SetupCallbacks(OrgSignals_Eco & sigs) {
      sigs.repro_sig.AddAction([this](int id){DoRepro(id);});
      sigs.symbiont_repro_sig.AddAction([this](int id){DoSymbiontRepro(id);});
    }

    void SetupWorld() {
      SetupCallbacks(callbacks);
      popM.SetRandom(random_ptr);
    }

  public:
    World(emp::Random * r_ptr, const std::string & pop_name=GenerateSignalName("emp::evo::World"))
      : random_ptr(r_ptr), random_owner(false)
<<<<<<< HEAD
      , before_repro_sig(to_string(pop_name,"before-repro"))
      , offspring_ready_sig(to_string(pop_name,"offspring-ready"))
      , inject_ready_sig(to_string(pop_name,"inject-ready"))
      , on_placement_sig(to_string(pop_name,"on-placement"))
      , on_update_sig(to_string(pop_name,"on-update"))
=======
      , before_repro_sig(to_string(pop_name,"::before-repro"))
      , offspring_ready_sig(to_string(pop_name,"::offspring-ready"))
      , inject_ready_sig(to_string(pop_name,"::inject-ready"))
      , org_placement_sig(to_string(pop_name,"::org-placement"))
>>>>>>> 2c761ac0
      , callbacks(pop_name) { SetupWorld(); }

    World(int seed=-1, const std::string & pop_name=GenerateSignalName("emp::evo::World"))
      : World(new Random(seed), pop_name) { random_owner = true; }
    World(emp::Random & random, const std::string & pop_name=GenerateSignalName("emp::evo::World"))
      : World(&random, pop_name) { ; }
    World(const World &) = delete;
    ~World() { Clear(); if (random_owner) delete random_ptr; }
    World & operator=(const World &) = delete;

    int GetSize() const { return (int) popM.size(); }
    ORG & operator[](int i) { return *(popM[i]); }
    const ORG & operator[](int i) const { return *(popM[i]); }
    bool IsOccupied(int i) const { return popM[i] != nullptr; }

    void Clear() { popM.Clear(); }

    Random & GetRandom() { return *random_ptr; }
    void SetRandom(Random & random) { if (random_owner) delete random_ptr; random_ptr = &random; }
    void ResetRandom(int seed=-1) { SetRandom(*(new Random(seed))); }

<<<<<<< HEAD
    LinkKey BeforeRepro(std::function<void(int)> fun) { return before_repro_sig.AddAction(fun); }
    LinkKey OffspringReady(std::function<void(ORG *)> fun) { return offspring_ready_sig.AddAction(fun); }
    LinkKey InjectReady(std::function<void(ORG *)> fun) { return inject_ready_sig.AddAction(fun); }
    LinkKey OnPlacement(std::function<void(int)> fun) { return on_placement_sig.AddAction(fun); }
    LinkKey OnUpdate(std::function<void(int)> fun) { return on_update_sig.AddAction(fun); }
=======
    // Forward function calls to appropriate internal objects
    EMP_EVO_FORWARD(ConfigPop, popM);
    EMP_EVO_FORWARD(SetDefaultFitnessFun, orgM);
    EMP_EVO_FORWARD(SetDefaultMutateFun, orgM);
>>>>>>> 2c761ac0

    LinkKey OnBeforeRepro(std::function<void(int)> fun) { return before_repro_sig.AddAction(fun); }
    LinkKey OnOffspringReady(std::function<void(ORG *)> fun) { return offspring_ready_sig.AddAction(fun); }
    LinkKey OnInjectReady(std::function<void(ORG *)> fun) { return inject_ready_sig.AddAction(fun); }
    LinkKey OnOrgPlacement(std::function<void(int)> fun) { return org_placement_sig.AddAction(fun); }

    // All additions to the population must go through one of the following Insert methods

    void Insert(const ORG & mem, int copy_count=1) {
      for (int i = 0; i < copy_count; i++) {
        ORG * new_org = new ORG(mem);
        inject_ready_sig.Trigger(new_org);
        const int pos = popM.AddOrg(new_org);
        SetupOrg(*new_org, &callbacks, pos);
        org_placement_sig.Trigger(pos);
      }
    }
    template <typename... ARGS>
    void InsertRandomOrg(ARGS... args) {
      emp_assert(random_ptr != nullptr && "InsertRandomOrg() requires active random_ptr");
      ORG * new_org = new ORG(*random_ptr, std::forward<ARGS>(args)...);
      inject_ready_sig.Trigger(new_org);
      const int pos = popM.AddOrg(new_org);
      SetupOrg(*new_org, &callbacks, pos);
      org_placement_sig.Trigger(pos);
    }
    void InsertBirth(const ORG & mem, int parent_pos, int copy_count=1) {
      before_repro_sig.Trigger(parent_pos);
      for (int i = 0; i < copy_count; i++) {
        ORG * new_org = new ORG(mem);
        offspring_ready_sig.Trigger(new_org);
        const int pos = popM.AddOrgBirth(new_org, parent_pos);
        SetupOrg(*new_org, &callbacks, pos);
        org_placement_sig.Trigger(pos);
      }
    }


    void DoRepro(int id) {
      emp_assert(random_ptr != nullptr && "DoRepro() requires a random number generator.");
      std::cout << "Repro " << id << std::endl;
<<<<<<< HEAD
      InsertBirth(*(pop[id]), id, 1);
=======
      before_repro_sig.Trigger(id);
      InsertBirth(*(popM[id]), id, 1);
>>>>>>> 2c761ac0
    }

    void DoSymbiontRepro(int id) {
      emp_assert(random_ptr != nullptr && "DoSymbiontRepro() requires a random number generator.");
      std::cout << "SymbRepro " << id << std::endl;

      // @CAO For the moment, assume random replacement (in the future, make pop_manager handle it)
      const int target_id = random_ptr->GetInt((int) popM.size());

      // Copy the symbiont into the target.
      const auto & symbiont = popM[id]->GetSymbiont();
      popM[target_id]->InjectSymbiont(symbiont, *random_ptr);
    }

    // Mutations for the next generation (count number of mutated organisms)
    int MutatePop(std::function<bool(ORG*,emp::Random&)> mut_fun,
                  int first_mut=0, int last_mut=-1) {
      emp_assert(random_ptr != nullptr && "Mutate() requires active random_ptr");
      if (last_mut == -1) last_mut = (int) popM.size();
      int mut_count = 0;
      for (int i = first_mut; i < last_mut; i++) {
        if (mut_fun(popM[i], *random_ptr)) mut_count++;
      }
      return mut_count;
    }

    int MutatePop(const int first_mut=0, const int last_mut=-1) {
      return MutatePop(orgM.GetMutFun(), first_mut, last_mut);
    }

    void Print(std::ostream & os = std::cout) { popM.Print(os); }

    // Selection mechanisms choose organisms for the next generation.

    // Elite Selection picks a set of the most fit individuals from the population to move to
    // the next generation.  Find top e_count individuals and make copy_count copies of each.
    void EliteSelect(std::function<double(ORG*)> fit_fun, int e_count=1, int copy_count=1) {
      emp_assert(e_count > 0 && e_count <= (int) popM.size());

      // Load the population into a multimap, sorted by fitness.
      std::multimap<double, int> fit_map;
      for (int i = 0; i < (int) popM.size(); i++) {
        fit_map.insert( std::make_pair(fit_fun(popM[i]), i) );
      }

      // Grab the top fitnesses and move them into the next generation.
      auto m = fit_map.rbegin();
      for (int i = 0; i < e_count; i++) {
        InsertBirth( *(popM[m->second]), m->second, copy_count);
        ++m;
      }
    }

    // Elite Selection can use the default fitness function.
    void EliteSelect(int e_count=1, int copy_count=1) {
      EliteSelect(orgM.GetFitFun(), e_count, copy_count);
    }

    // Tournament Selection create a tournament with a random sub-set of organisms,
    // finds the one with the highest fitness, and moves it to the next generation.
    // User provides the fitness function, the tournament size, and (optionally) the
    // number of tournaments to run.
    void TournamentSelect(std::function<double(ORG*)> fit_fun, int t_size,
        int tourny_count=1, bool precalc_fitness=true) {
      emp_assert(t_size > 0 && t_size <= (int) popM.size(), t_size, popM.size());

      if (precalc_fitness && t_size * tourny_count * 2 >= (int) popM.size()) {
        // Pre-calculate fitnesses.
        emp::vector<double> fitness(popM.size());
        for (int i = 0; i < (int) popM.size(); ++i) fitness[i] = fit_fun(popM[i]);

        RunTournament(fitness, t_size, tourny_count);
      }
      else RunTournament(fit_fun, t_size, tourny_count);
    }

    // Tournament Selection can use the default fitness function.
    void TournamentSelect(int t_size, int tourny_count=1) {
      TournamentSelect(orgM.GetFitFun(), t_size, tourny_count);
    }

    // Helper function to run a tournament when fitness is pre-calculated
    void RunTournament(const emp::vector<double> & fitness, int t_size, int tourny_count=1){
      emp_assert(random_ptr != nullptr && "TournamentSelect() requires active random_ptr");
      for (int T = 0; T < tourny_count; T++) {
        emp::vector<int> entries = Choose(*random_ptr, popM.size(), t_size);
        double best_fit = fitness[entries[0]];
        int best_id = entries[0];

        // Search for a higher fit org in the tournament.
        for (int i = 1; i < t_size; i++) {
          const double cur_fit = fitness[entries[i]];
          if (cur_fit > best_fit) {
            best_fit = cur_fit;
            best_id = entries[i];
          }
        }

        // Place the highest fitness into the next generation!
        InsertBirth( *(popM[best_id]), best_id, 1 );
      }
    }

    // Helper function to run a tournament when fitness is NOT pre-calculated
    void RunTournament(std::function<double(ORG*)> fit_fun, int t_size, int tourny_count=1){
      emp_assert(random_ptr != nullptr && "TournamentSelect() requires active random_ptr");
      for (int T = 0; T < tourny_count; T++) {
        emp::vector<int> entries = Choose(*random_ptr, popM.size(), t_size);
        double best_fit = fit_fun(popM[entries[0]]);
        int best_id = entries[0];

        // Search for a higher fit org in the tournament.
        for (int i = 1; i < t_size; i++) {
          const double cur_fit = fit_fun(popM[entries[i]]);
          if (cur_fit > best_fit) {
            best_fit = cur_fit;
            best_id = entries[i];
          }
        }

        // Place the highest fitness into the next generation!
        InsertBirth( *(popM[best_id]), best_id, 1 );
      }
    }


    // Run tournament selection with fitnesses adjusted by Goldberg and
    // Richardson's fitness sharing function (1987)
    // Requires a distance function that is valid for members of the population,
    // a sharing threshold (sigma share) that defines which members are
    // in the same niche, and a value of alpha (which controls the shape of
    // the fitness sharing curve
    void FitnessSharingTournamentSelect(std::function<double(ORG*)> fit_fun,
          std::function<double(ORG*, ORG*)> dist_fun,
          double sharing_threshhold, double alpha,
          int t_size, int tourny_count=1)
    {
      emp_assert(t_size > 0 && t_size <= (int) popM.size());

      // Pre-calculate fitnesses.
      emp::vector<double> fitness(popM.size());
      for (int i = 0; i < (int) popM.size(); ++i) {
        double niche_count = 0;
        for (int j = 0; j < (int) popM.size(); ++j) {
          double dij = dist_fun(popM[i], popM[j]);
          niche_count += std::max(1 - std::pow(dij/sharing_threshhold, alpha), 0.0);
        }
        fitness[i] = fit_fun(popM[i])/niche_count;
      }

      RunTournament(fitness, t_size, tourny_count);
    }

    // Fitness sharing Tournament Selection can use the default fitness function
    void FitnessSharingTournamentSelect(std::function<double(ORG*, ORG*)>
          dist_fun, double sharing_threshold,
          double alpha, int t_size,
          int tourny_count=1) {
      TournamentSelect(orgM.GetFitFun(), dist_fun, sharing_threshold, alpha, t_size, tourny_count);
    }


    // Update() moves the next population to the current position, managing memory as needed.
    void Update() {
<<<<<<< HEAD
      // @ELD Should this go before or after the update?
      // Before means that update signal listeners can see
      // the 0th generation, whereas after means they can't
      on_update_sig.Trigger(update);
      update++;
      pop.Update();
=======
      // @CAO Setup a trigger here?
      popM.Update();
>>>>>>> 2c761ac0
    }


    // Execute() runs the Execute() method on all organisms in the population, forwarding
    // any arguments.
    template <typename... ARGS>
    void Execute(ARGS... args) {
      popM.Execute(std::forward<ARGS>(args)...);
    }

  };

  // Setup a pre-build EAWorld that automatically uses synchronous generations.
  template <typename ORG, typename... MANAGERS>
  using EAWorld = World<ORG, MANAGERS..., PopulationManager_EA<ORG>>;

  template <typename ORG, typename... MANAGERS>
  using GridWorld = World<ORG, MANAGERS..., PopulationManager_Grid<ORG>>;

}  // END evo namespace
}  // END emp namespace

#endif<|MERGE_RESOLUTION|>--- conflicted
+++ resolved
@@ -132,18 +132,9 @@
     // Signals triggered by the world.
     Signal<int> before_repro_sig;       // Trigger: Immediately prior to producing offspring
     Signal<ORG *> offspring_ready_sig;  // Trigger: Offspring about to enter population
-<<<<<<< HEAD
     Signal<ORG *> inject_ready_sig;        // Trigger: New org about to be added to population
-    Signal<int> on_placement_sig;         // Trigger: Organism has been added to population
+    Signal<int> org_placement_sig;         // Trigger: Organism has been added to population
     Signal<int> on_update_sig;         // Trigger: Organism has been added to population
-
-    EMP_SETUP_EVO_WORLD_DEFAULT(default_fit_fun, Fitness, double)
-    EMP_SETUP_EVO_WORLD_DEFAULT_ARGS(default_mut_fun, Mutate, bool, emp::Random &)
-    EMP_SETUP_EVO_WORLD_DEFAULT_ARGS(default_print_fun, Print, bool, std::ostream)
-=======
-    Signal<ORG *> inject_ready_sig;     // Trigger: New org about to be added to population
-    Signal<int> org_placement_sig;      // Trigger: Organism has been added to population
->>>>>>> 2c761ac0
 
     // Determine the callback type; by default this will be OrgSignals_NONE, but it can be
     // overridden by setting the type callback_t in the organism class.
@@ -172,18 +163,11 @@
   public:
     World(emp::Random * r_ptr, const std::string & pop_name=GenerateSignalName("emp::evo::World"))
       : random_ptr(r_ptr), random_owner(false)
-<<<<<<< HEAD
-      , before_repro_sig(to_string(pop_name,"before-repro"))
-      , offspring_ready_sig(to_string(pop_name,"offspring-ready"))
-      , inject_ready_sig(to_string(pop_name,"inject-ready"))
-      , on_placement_sig(to_string(pop_name,"on-placement"))
-      , on_update_sig(to_string(pop_name,"on-update"))
-=======
       , before_repro_sig(to_string(pop_name,"::before-repro"))
       , offspring_ready_sig(to_string(pop_name,"::offspring-ready"))
       , inject_ready_sig(to_string(pop_name,"::inject-ready"))
       , org_placement_sig(to_string(pop_name,"::org-placement"))
->>>>>>> 2c761ac0
+      , on_update_sig(to_string(pop_name,"::on-update"))
       , callbacks(pop_name) { SetupWorld(); }
 
     World(int seed=-1, const std::string & pop_name=GenerateSignalName("emp::evo::World"))
@@ -205,23 +189,16 @@
     void SetRandom(Random & random) { if (random_owner) delete random_ptr; random_ptr = &random; }
     void ResetRandom(int seed=-1) { SetRandom(*(new Random(seed))); }
 
-<<<<<<< HEAD
-    LinkKey BeforeRepro(std::function<void(int)> fun) { return before_repro_sig.AddAction(fun); }
-    LinkKey OffspringReady(std::function<void(ORG *)> fun) { return offspring_ready_sig.AddAction(fun); }
-    LinkKey InjectReady(std::function<void(ORG *)> fun) { return inject_ready_sig.AddAction(fun); }
-    LinkKey OnPlacement(std::function<void(int)> fun) { return on_placement_sig.AddAction(fun); }
-    LinkKey OnUpdate(std::function<void(int)> fun) { return on_update_sig.AddAction(fun); }
-=======
     // Forward function calls to appropriate internal objects
     EMP_EVO_FORWARD(ConfigPop, popM);
     EMP_EVO_FORWARD(SetDefaultFitnessFun, orgM);
     EMP_EVO_FORWARD(SetDefaultMutateFun, orgM);
->>>>>>> 2c761ac0
 
     LinkKey OnBeforeRepro(std::function<void(int)> fun) { return before_repro_sig.AddAction(fun); }
     LinkKey OnOffspringReady(std::function<void(ORG *)> fun) { return offspring_ready_sig.AddAction(fun); }
     LinkKey OnInjectReady(std::function<void(ORG *)> fun) { return inject_ready_sig.AddAction(fun); }
     LinkKey OnOrgPlacement(std::function<void(int)> fun) { return org_placement_sig.AddAction(fun); }
+    LinkKey OnUpdate(std::function<void(int)> fun) { return on_update_sig.AddAction(fun); }
 
     // All additions to the population must go through one of the following Insert methods
 
@@ -258,12 +235,9 @@
     void DoRepro(int id) {
       emp_assert(random_ptr != nullptr && "DoRepro() requires a random number generator.");
       std::cout << "Repro " << id << std::endl;
-<<<<<<< HEAD
-      InsertBirth(*(pop[id]), id, 1);
-=======
-      before_repro_sig.Trigger(id);
+
       InsertBirth(*(popM[id]), id, 1);
->>>>>>> 2c761ac0
+
     }
 
     void DoSymbiontRepro(int id) {
@@ -428,17 +402,9 @@
 
     // Update() moves the next population to the current position, managing memory as needed.
     void Update() {
-<<<<<<< HEAD
-      // @ELD Should this go before or after the update?
-      // Before means that update signal listeners can see
-      // the 0th generation, whereas after means they can't
       on_update_sig.Trigger(update);
       update++;
-      pop.Update();
-=======
-      // @CAO Setup a trigger here?
       popM.Update();
->>>>>>> 2c761ac0
     }
 
 
