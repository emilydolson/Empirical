<<<<<<< HEAD
// This file is part of Empirical, https://github.com/devosoft/Empirical/, and is
// Copyright (C) Michigan State University, 2016. It is licensed
// under the MIT Software license; see doc/LICENSE

//////////////////////////////////////////////////////////////////////////////////////////
=======
//  This file is part of Empirical, https://github.com/devosoft/Empirical
//  Copyright (C) Michigan State University, 2015-2016.
//  Released under the MIT Software license; see doc/LICENSE
//
>>>>>>> f62b91e8
//
//  Wrap a C++ function and convert it to an integer that can be called from Javascript
//
//  To wrap a function, call:
//     uint32_t fun_id = emp::JSWrap(FunctionToBeWrapped, "JS_Function_Name");
//
//  To manually callback a function from Javascript, first set emp_i.cb_args to an array of
//  function arguments, then call empCppCallback( fun_id );   This all happens automatically
//  if you use the emp.Callback(fun_id, args...) function from Javascript.
//
//  The JS_Function_Name string is optional, but if you use it, the appropriate function will
//  be automatically generated in Javascript by JSWrap, in the emp class.
//
//  For example, if you have:
//     int AddPair(int x, int y) { return x + y; }
//
//  You can wrap it with:
//     uint32_t fun_id = emp::JSWrap(AddPair, "AddPair");
//
//  And then in Javascript, you can simply call it as:
//     emp.AddPair(4, 5); // will return 9.
//
//
//  Development notes:
//  * Make sure JSWrap can take function objects, lambdas, or just function names.
//    On possibility is to make multiple versions of the function.
//  * Add a JSWrap that takes an object and method and does the bind automatically.
//  * Build a non-enscripten version; it should still be callable from the C++ side, but
//    mostly to be able to test programs without Emscripten.
//
//  Recent changes:
//  * Made JSWrap compatible with Javascript objects with multiple properties.
//    In order do so, you must define the properties of the object as a tuple
//    struct in js_object_struct.h. - @ELD
//

#ifndef EMP_JSWRAP_H
#define EMP_JSWRAP_H


#include <functional>
#include <tuple>
#include <array>

#include "../tools/assert.h"
#include "../tools/functions.h"
#include "../tools/mem_track.h"
#include "../tools/meta.h"
#include "../tools/vector.h"
#include "../tools/tuple_struct.h"
#include "js_utils.h"

#ifdef EMSCRIPTEN
extern "C" {
  extern int EMP_GetCBArgCount();  // Get the number of arguments associated with a callback.
}
#else
// When NOT in Emscripten, need a stub for this function.
int EMP_GetCBArgCount() { return -1; }
#endif


namespace emp {

  // ----- LoadArg -----
  // Helper functions to individually LOAD ARGUMENTS from JS based on expected type.
  template <int ARG_ID> static void LoadArg(int & arg_var) {
    arg_var = EM_ASM_INT({ return emp_i.cb_args[$0]; }, ARG_ID);
  }

  template <int ARG_ID> static void LoadArg(bool & arg_var) {
    arg_var = EM_ASM_INT({ return emp_i.cb_args[$0]; }, ARG_ID);
  }

  template <int ARG_ID> static void LoadArg(char & arg_var) {
    arg_var = EM_ASM_INT({ return emp_i.cb_args[$0]; }, ARG_ID);
  }

  template <int ARG_ID> static void LoadArg(double & arg_var) {
    arg_var = EM_ASM_DOUBLE({ return emp_i.cb_args[$0]; }, ARG_ID);
  }

  template <int ARG_ID> static void LoadArg(float & arg_var) {
    arg_var = EM_ASM_DOUBLE({ return emp_i.cb_args[$0]; }, ARG_ID);
  }

  template <int ARG_ID> static void LoadArg(std::string & arg_var) {
    char * tmp_var = (char *) EM_ASM_INT({
        return allocate(intArrayFromString(emp_i.cb_args[$0]), 'i8', ALLOC_STACK);
      }, ARG_ID);
    arg_var = tmp_var;   // @CAO Do we need to free the memory in tmp_var?
  }

  template <int ARG_ID, size_t SIZE, typename T> static void LoadArg(std::array<T, SIZE> & arg_var){
    EM_ASM_ARGS({emp_i.__outgoing_array = emp_i.cb_args[$0];}, ARG_ID);
    pass_array_to_cpp(arg_var);
  }

  template <int ARG_ID, typename T> static void LoadArg(emp::vector<T> & arg_var){
    EM_ASM_ARGS({emp_i.__outgoing_array = emp_i.cb_args[$0];}, ARG_ID);
    pass_vector_to_cpp(arg_var);
  }

  //Helper functions to load arguments from inside Javascript objects by name.
  template <int ARG_ID> static void LoadArg(int & arg_var, std::string var) {
    arg_var = EM_ASM_INT({ return emp_i.curr_obj[Pointer_stringify($0)];
      }, var.c_str());
  }

  template <int ARG_ID> static void LoadArg(bool & arg_var, std::string var) {
    arg_var = EM_ASM_INT({ return emp_i.curr_obj[Pointer_stringify($0)];
      }, var.c_str());
  }

  template <int ARG_ID> static void LoadArg(char & arg_var, std::string var) {
    arg_var = EM_ASM_INT({ return emp_i.curr_obj[Pointer_stringify($0)];
      }, var.c_str());
  }

  template <int ARG_ID> static void LoadArg(double & arg_var, std::string var) {
    arg_var = EM_ASM_DOUBLE({ return emp_i.curr_obj[Pointer_stringify($0)];
      }, var.c_str());
  }

  template <int ARG_ID> static void LoadArg(float & arg_var, std::string var) {
    arg_var = EM_ASM_DOUBLE({ return emp_i.curr_obj[Pointer_stringify($0)];
      }, var.c_str());
  }

  template <int ARG_ID> static void LoadArg(std::string & arg_var, std::string var) {
    char * tmp_var = (char *) EM_ASM_INT({
        if (emp_i.curr_obj[Pointer_stringify($0)] == null){
          emp_i.curr_obj[Pointer_stringify($0)] = "undefined";
        }
        return allocate(intArrayFromString(
		emp_i.curr_obj[Pointer_stringify($0)]), 'i8', ALLOC_STACK);
      }, var.c_str());
    arg_var = tmp_var;   // Free memory here?
  }

  template <typename JSON_TYPE, int ARG_ID, int FIELD>
  struct LoadTuple;

  //This needs to go before LoadTuple is defined, in case
  //There are nested tuple structs
  template <int ARG_ID, typename JSON_TYPE> static
  typename std::enable_if<JSON_TYPE::n_fields != -1, void>::type
  LoadArg(JSON_TYPE & arg_var, std::string var) {
    //std::cout << "Loading " << var << " ARGNID: " << ARG_ID << std::endl;
    //LoadArg<ARG_ID>(std::get<ARG_ID>(arg_var.emp__tuple_body));
    EM_ASM_ARGS({
      emp_i.object_queue.push(emp_i.curr_obj);
      emp_i.curr_obj = emp_i.curr_obj[Pointer_stringify($0)];
    }, var.c_str());
    LoadTuple<JSON_TYPE, ARG_ID, JSON_TYPE::n_fields> load_tuple = LoadTuple<JSON_TYPE, ARG_ID, JSON_TYPE::n_fields>();
    load_tuple.LoadJSDataArg(arg_var);
  }

  template <typename JSON_TYPE, int ARG_ID, int FIELD>
  struct LoadTuple {
    static void LoadJSDataArg(JSON_TYPE & arg_var) {
    //std::cout << "LoadingJS " << arg_var.var_names[FIELD-1] << " FIeLd: " << FIELD-1 << std::endl;
      LoadArg<ARG_ID>(std::get<FIELD-1>(arg_var.emp__tuple_body), arg_var.var_names[FIELD-1]);
      LoadTuple<JSON_TYPE, ARG_ID, FIELD-1> load_tuple = LoadTuple<JSON_TYPE, ARG_ID, FIELD-1>();
      load_tuple.LoadJSDataArg(arg_var);
    }
  };

  template <typename JSON_TYPE, int ARG_ID>
  struct LoadTuple<JSON_TYPE, ARG_ID, 0> {
    static void LoadJSDataArg(JSON_TYPE & arg_var) {
        EM_ASM({emp_i.curr_obj = emp_i.object_queue.pop();});
    }
  };


  template <int ARG_ID, typename JSON_TYPE> static
  typename std::enable_if<JSON_TYPE::n_fields != -1, void>::type
  LoadArg(JSON_TYPE & arg_var) {
    //std::cout << "Loading ARGNID: " << ARG_ID << std::endl;
    EM_ASM_ARGS({
      emp_i.object_queue = [];
      emp_i.curr_obj = emp_i.cb_args[$0];
    }, ARG_ID);
    LoadTuple<JSON_TYPE, ARG_ID, JSON_TYPE::n_fields> load_tuple = LoadTuple<JSON_TYPE, ARG_ID, JSON_TYPE::n_fields>();
    load_tuple.LoadJSDataArg(arg_var);
  }

  // ----- StoreReturn -----
  // Helper functions to individually store return values to JS

  // static void StoreReturn(const bool & ret_var) {
  //   EM_ASM_ARGS({ emp_i.cb_return = $0; }, ret_var);
  // }

  static void StoreReturn(const int & ret_var) {
    EM_ASM_ARGS({ emp_i.cb_return = $0; }, ret_var);
  }

  static void StoreReturn(const double & ret_var) {
    EM_ASM_ARGS({ emp_i.cb_return = $0; }, ret_var);
  }

  static void StoreReturn(const std::string & ret_var) {
    EM_ASM_ARGS({ emp_i.cb_return = Pointer_stringify($0); }, ret_var.c_str());
  }

  template <typename T, size_t N>
  static void StoreReturn(const std::array<T, N> & ret_var) {
    pass_array_to_javascript(ret_var);
    EM_ASM({ emp_i.cb_return = emp_i.__incoming_array; });
  }

  // If the return type has a personalized function to handle the return, use it!
  template <typename RETURN_TYPE>
  static typename emp::sfinae_decoy<void, decltype(&RETURN_TYPE::StoreAsReturn)>::type
  StoreReturn(const RETURN_TYPE & ret_var) {
    ret_var.template StoreAsReturn();
  }



  // The following code is in the "internal" namespace since it's used only to implement the
  // details of the JSWrap function.

  namespace internal {

    template <typename T, int ARG_ID>
    void LoadArg_impl(typename emp::sfinae_decoy<bool, decltype(&T::template LoadFromArg<ARG_ID>)>::type,
                      T & target) {
      target.template LoadFromArg<ARG_ID>();
    }
    template <typename T, int ARG_ID>
    void LoadArg_impl(int, T & target) {
      LoadArg<ARG_ID>(target);
    }

    // JSWrap_Callback_Base provides a base class for the wrappers around functions.
    // Specifically, it creates a virtual DoCallback() member function that can be called
    // to trigger a specific wrapped function.

    class JSWrap_Callback_Base {
    protected:
      bool is_disposable;  // Should this callback be deleted automatically after first use?

    public:
      JSWrap_Callback_Base(bool in_disposable=false) : is_disposable(in_disposable) { ; }
      virtual ~JSWrap_Callback_Base() { ; }

      bool IsDisposable() const { return is_disposable; }
      void SetDisposable() { is_disposable = true; }

      // Base class to be called from Javascript (after storing args) to do a callback.
      virtual void DoCallback() = 0;


      // A pair of helper functions that systematically load ALL arguments from JS.
      template <typename TUPLE_TYPE, int ARGS_LEFT>
      struct Collect_impl {
        static void CollectArgs(TUPLE_TYPE & tuple) {
          LoadArg_impl<typename std::tuple_element<ARGS_LEFT-1,TUPLE_TYPE>::type, ARGS_LEFT-1>( true, std::get<ARGS_LEFT-1>(tuple) );  // Load an arg
          Collect_impl<TUPLE_TYPE, ARGS_LEFT-1>::CollectArgs(tuple);        // Recurse to next arg
        }
      };

      template <typename TUPLE_TYPE>
      struct Collect_impl<TUPLE_TYPE, 0> {
        static void CollectArgs(TUPLE_TYPE & tuple) { (void) tuple; } // End load recursion.
      };

    };


    // The derived form of JSWrap_Callback knows the specific argument types of the function
    // needed, keeps track of the function poninter, and has a tuple in which the arguments
    // can be loaded before a call is made.

    template <typename RET_TYPE, typename... ARG_TYPES>
    class JSWrap_Callback : public JSWrap_Callback_Base {
    private:
      std::function<RET_TYPE(ARG_TYPES...)> fun;   // Function to be wrapped

    public:
      JSWrap_Callback(const std::function<RET_TYPE(ARG_TYPES...)> & in_fun, bool disposable=false)
        : JSWrap_Callback_Base(disposable), fun(in_fun)
      {
        EMP_TRACK_CONSTRUCT(JSWrap_Callback);
      }
      ~JSWrap_Callback() { EMP_TRACK_DESTRUCT(JSWrap_Callback); }

      // This function is called from Javascript.  Arguments should be collected and then used
      // to call the target function.
      void DoCallback() {
        const int num_args = sizeof...(ARG_TYPES);

        // Make sure that we are returning the correct number of arguments.  If this
        // assert fails, it means that we've failed to set the correct number of arguments
        // in emp.cb_args, and need to realign.
        emp_assert(EMP_GetCBArgCount < 0 || EMP_GetCBArgCount() == num_args, EMP_GetCBArgCount(), num_args);

        // Collect the values of the arguments in a tuple
        using args_t = std::tuple< typename std::decay<ARG_TYPES>::type... >;
        args_t args;
        Collect_impl<args_t, num_args>::CollectArgs(args);

        // And finally, do the actual callback.

        RET_TYPE return_val;
        emp::ApplyTuple([&return_val, this](ARG_TYPES... in_args){
            return_val = fun(in_args...);
          }, args);

        // And save the return value for JS.
        StoreReturn(return_val);
      }
    };

    // A specialized version of the class that handles functions with void returns.

    template <typename... ARG_TYPES>
    class JSWrap_Callback<void, ARG_TYPES...> : public JSWrap_Callback_Base {
    private:
      std::function<void(ARG_TYPES...)> fun;   // Function to be wrapped

    public:
      JSWrap_Callback(const std::function<void(ARG_TYPES...)> & in_fun, bool disposable=false)
        : JSWrap_Callback_Base(disposable), fun(in_fun)
      { EMP_TRACK_CONSTRUCT(JSWrap_Callback_VOID); }
      ~JSWrap_Callback() { EMP_TRACK_DESTRUCT(JSWrap_Callback_VOID); }


      // This function is called from Javascript.  Arguments should be collected and then used
      // to call the target function.
      void DoCallback() {
        const int num_args = sizeof...(ARG_TYPES);

        // Make sure that we are returning the correct number of arguments.  If this
        // assert fails, it means that we've failed to set the correct number of arguments
        // in emp.cb_args, and need to realign.
        emp_assert(EMP_GetCBArgCount < 0 || EMP_GetCBArgCount() == num_args, EMP_GetCBArgCount(), num_args);

        // Collect the values of the arguments in a tuple
        using args_t = std::tuple< typename std::decay<ARG_TYPES>::type... >;
        args_t args;
        Collect_impl<args_t, num_args>::CollectArgs(args);

        // And finally, do the actual callback.
        emp::ApplyTuple(fun, args);

        // And save a return value for JS.
        StoreReturn(0);
      }
    };


    // The following function returns a static callback array; callback ID's all index into
    // this array.
    static emp::vector<JSWrap_Callback_Base *> & CallbackArray() {
      static emp::vector<JSWrap_Callback_Base *> callback_array;
      return callback_array;
    }

  } // End internal namespace

  // The following JSWrap functions take a target function and return an integer id that
  // indexes into a callback array.

  // The first version assumes that we already have it enclosed in an std::function, while
  // the second version assumes we have a raw function pointer and wraps it for us.

  template <typename RET_TYPE, typename... ARG_TYPES>
  uint32_t JSWrap(const std::function<RET_TYPE(ARG_TYPES...)> & in_fun,
                  const std::string & fun_name="",
                  bool dispose_on_use=false)
  {
    // We should never create disposible functions with names!
    emp_assert(fun_name == "" || dispose_on_use == false);

    auto * new_cb =
      new emp::internal::JSWrap_Callback<RET_TYPE, ARG_TYPES...>(in_fun, dispose_on_use);
    auto & callback_array = internal::CallbackArray();
    uint32_t out_id = (int) callback_array.size();
    callback_array.push_back(new_cb);

    if (fun_name != "") {
      EM_ASM_ARGS({
          var fun_name = Pointer_stringify($1);
          emp[fun_name] = function() {
            emp_i.cb_args = [];
            for (var i = 0; i < arguments.length; i++) {
              emp_i.cb_args[i] = arguments[i];
            }

            // Callback to the original function.
            empCppCallback($0);

            // Return the resulting value
            return emp_i.cb_return;
          };
        }, out_id, fun_name.c_str());
    }

    return out_id;
  }

  // uint32_t JSWrap(const std::function<void()> & in_fun,
  //                 const std::string & fun_name="",
  //                 bool dispose_on_use=false)
  // {
  //   return 0;
  // }

  template <typename RETURN_TYPE, typename... ARG_TYPES>
  uint32_t JSWrap( RETURN_TYPE (*in_fun) (ARG_TYPES...),
                   const std::string & fun_name="", bool dispose_on_use=false)
  {
    std::function<RETURN_TYPE(ARG_TYPES...)> fun_ptr(in_fun);
    return JSWrap(fun_ptr, fun_name, dispose_on_use);
  }

  // template <typename FUN_TYPE>
  // uint32_t JSWrap(const FUN_TYPE & in_fun, const std::string & fun_name="", bool dispose_on_use=false)
  // {
  //   std::function<FUN_TYPE> fun_ptr(in_fun);
  //   return JSWrap(fun_ptr, fun_name, dispose_on_use);
  // }



  // If we want a quick, unnammed, disposable function, use JSWrapOnce
  template <typename FUN_TYPE>
  uint32_t JSWrapOnce(FUN_TYPE && in_fun) { return JSWrap(std::forward<FUN_TYPE>(in_fun), "", true); }


  // Cleanup a function pointer when finished with it.
  void JSDelete( uint32_t fun_id ) {
    emp_assert(fun_id > 0);  // Make sure this isn't a null pointer!
    // @CAO -- Should make sure to clean up named functions on JS side if they exist.
    auto & callback_array = internal::CallbackArray();
    delete callback_array[fun_id];
    callback_array[fun_id] = nullptr;
  }

}




// Once you use JSWrap to create an ID, you can call the wrapped function from Javascript
// by supplying CPPCallback with the id and all args.

extern "C" void empCppCallback(uint32_t cb_id)
{
  // Convert the uint passed in from 32 bits to 64 and THEN convert it to a pointer.
  auto * cb_obj = emp::internal::CallbackArray()[cb_id];

  // Run DoCallback() on the generic base class type, which is virtual and will call
  // the correct template automatically.
  cb_obj->DoCallback();

  // If we have indicated that this callback is single use, delete it now.
  if (cb_obj->IsDisposable()) {
    delete cb_obj;
    emp::internal::CallbackArray()[cb_id] = nullptr;
  }
}


#endif<|MERGE_RESOLUTION|>--- conflicted
+++ resolved
@@ -1,15 +1,7 @@
-<<<<<<< HEAD
-// This file is part of Empirical, https://github.com/devosoft/Empirical/, and is
-// Copyright (C) Michigan State University, 2016. It is licensed
-// under the MIT Software license; see doc/LICENSE
-
-//////////////////////////////////////////////////////////////////////////////////////////
-=======
 //  This file is part of Empirical, https://github.com/devosoft/Empirical
 //  Copyright (C) Michigan State University, 2015-2016.
 //  Released under the MIT Software license; see doc/LICENSE
 //
->>>>>>> f62b91e8
 //
 //  Wrap a C++ function and convert it to an integer that can be called from Javascript
 //
