//  This file is part of Empirical, https://github.com/mercere99/Empirical/
//  Copyright (C) Michigan State University, 2016.
//  Released under the MIT Software license; see doc/LICENSE
//
//
//  This file contains useful mathematical functions (that are constexpr when possible.)


#ifndef EMP_MATH_H
#define EMP_MATH_H

#include "const.h"

namespace emp {

<<<<<<< HEAD
  /// @cond SIMPLIFY

  namespace internal {
=======
  namespace {
>>>>>>> 63521c71
    // A compile-time log calculator for values [1,2)
    static constexpr double Log2_base(double x) {
      return log2_chart_1_2[(int)((x-1.0)*1024)];
      // return InterpolateTable(log2_chart_1_2, x-1.0, 1024);
    }

    // A compile-time log calculator for values < 1
    static constexpr double Log2_frac(double x) {
      return (x >= 1.0) ? Log2_base(x) : (Log2_frac(x*2.0) - 1.0);
    }

    // A compile-time log calculator for values >= 2
    static constexpr double Log2_pos(double x) {
      return (x < 2.0) ? Log2_base(x) : (Log2_pos(x/2.0) + 1.0);
    }

  }

  /// @endcond

  /// Compile-time log base 2 calculator.
  static constexpr double Log2(double x) {
    return (x < 1.0) ? Log2_frac(x) : Log2_pos(x);
  }

  /// Compile-time log calculator
  static constexpr double Log(double x, double base=10.0) { return Log2(x) / Log2(base); }
  /// Compile-time natural log calculator
  static constexpr double Ln(double x) { return Log(x, emp::E); }   // Natural Log...
  /// Compile-time log base 10 calculator.
  static constexpr double Log10(double x) { return Log(x, 10.0); }

  namespace {
    static constexpr double Pow2_lt1(double exp, int id=0) {
      return (id==32) ? 1.0 :
        ( (exp > 0.5) ? (pow2_chart_bits[id]*Pow2_lt1(exp*2.0-1.0,id+1)) : Pow2_lt1(exp*2.0,id+1) );
    }

    static constexpr double Pow2_impl(double exp) {
      return (exp >= 1.0) ? (2.0*Pow2_impl(exp-1.0)) : Pow2_lt1(exp);
    }
  }

  static constexpr double Pow2(double exp) {
    return (exp < 0.0) ? (1.0/Pow2_impl(-exp)) : Pow2_impl(exp);
  }

  static constexpr double Pow(double base, double exp) {
    return Pow2(Log2(base) * exp);  // convert to a base of 2.
  }

  static constexpr double Exp(double exp) {
    return Pow2(Log2(emp::E) * exp);  // convert to a base of e.
  }

  /// A compile-time exponentiation calculator.
  template <typename TYPE>
  static constexpr TYPE IntPow(TYPE base, TYPE exp) {
    return exp < 1 ? 1 : (base * IntPow(base, exp-1));
  }

  /// A compile-time int-log calculator (aka, significant bits)
  template <typename TYPE>
  static constexpr int IntLog2(TYPE x) { return x <= 1 ? 0 : (IntLog2(x/2) + 1); }

  /// A compile-time bit counter.
  template <typename TYPE>
  static constexpr int CountOnes(TYPE x) { return x == 0 ? 0 : (CountOnes(x/2) + (x&1)); }

  /// Quick bit-mask generators...
  template <typename TYPE>
  static constexpr TYPE MaskLow(int num_bits) {
    return (num_bits == 8*sizeof(TYPE)) ? -1 : ((((TYPE)1) << num_bits) - 1);
  }

  template <typename TYPE>
  static constexpr TYPE MaskHigh(int num_bits) {
    return MaskLow<TYPE>(num_bits) << (8*sizeof(TYPE)-num_bits);
  }


}

#endif<|MERGE_RESOLUTION|>--- conflicted
+++ resolved
@@ -13,13 +13,7 @@
 
 namespace emp {
 
-<<<<<<< HEAD
-  /// @cond SIMPLIFY
-
-  namespace internal {
-=======
   namespace {
->>>>>>> 63521c71
     // A compile-time log calculator for values [1,2)
     static constexpr double Log2_base(double x) {
       return log2_chart_1_2[(int)((x-1.0)*1024)];
