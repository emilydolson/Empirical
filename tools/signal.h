//  This file is part of Empirical, https://github.com/devosoft/Empirical
//  Copyright (C) Michigan State University, 2016.
//  Released under the MIT Software license; see doc/LICENSE
//
//
//  This file provides a mechanism to link SIGNALS to ACTIONS.
//
//  Create signals using emp::Signal templates; specify arg types sent when triggered:
//
//    emp::Signal<Genome,int> mutation_signal("mutation");
//    emp::Signal<int> update_signal("update");
//
//  Actions can be just std::function or lambdas, or can be built as an emp::Action object.
//
//    emp::Action<int>([pop](int ud){ if (id%1000==0) pop.Kill(0.99); }, "kill_most");
//
//  Actions can be linked to symbols by name or by object:
//
//    mutation_signal.AddAction( RecordMutation );   // Link signal object to a function.
//    update_signal.AddAction( "kill_most" );        // Link signal object to an action name.
//    emp::LinkSignal("update", OutputUpdateInfo );  // Link signal name to a function.
//    emp::LinkSignal("update", "kill_most");        // Link signal name to an action name.
//
//  When a signal is triggered, it has to be supplied with the appropriate arguments.
//
//    mutation_signal.Trigger(genome, position);
//    update_signal.Trigger(ud_count);
//
//  Technically you can trigger a signal by name, but this is slower since we have to look it up.
//
//    emp::TriggerSignal<int>("update", ud_count);
//


#ifndef EMP_SIGNAL_H
#define EMP_SIGNAL_H

#include <functional>
#include <map>
#include <string>

#include "assert.h"
#include "FunctionSet.h"
#include "string_utils.h"
#include "../meta/TypePack.h"

namespace emp {

  // Pre-declare classes
  template <typename... ARGS> class Signal;
  class SignalManager;
  namespace internal {
    class Action_Base;
    class Signal_Base;
  }

  // A LinkKey is a quick way to keep track of a specific link to modify or remove it.
  // For now, it just maps to an integer value.
  class LinkKey {
  private:
    uint64_t id;
  public:
    LinkKey(uint64_t _id) : id(_id) { ; }
    LinkKey(const LinkKey &) = default;
    LinkKey & operator=(const LinkKey &) = default;
    LinkKey() = delete;
    ~LinkKey() { ; }

    bool operator==(const LinkKey& in) const { return id == in.id; }
    bool operator!=(const LinkKey& in) const { return id != in.id; }
    bool operator<(const LinkKey& in)  const { return id < in.id; }
    bool operator>(const LinkKey& in)  const { return id > in.id; }
    bool operator<=(const LinkKey& in) const { return id <= in.id; }
    bool operator>=(const LinkKey& in) const { return id >= in.id; }

    uint64_t GetID() const { return id; }
    bool IsActive() const { return id > 0; }

    // These functions require additional classes and are defined later in this file...
    internal::Signal_Base * GetSignal();
    void Delete();
    void Replace(internal::Action_Base & new_action);
    template <typename... ARGS> void Replace(const std::function<void(ARGS...)> & fun);
  };

  // Hidden implementation details are in an internal namespace.
  namespace internal {
    // BASE CLASS for all Signals
    class Signal_Base {
    protected:
      std::string name;                     // What is the unique name of this signal?
      std::map<LinkKey, int> link_key_map;  // Map unique link keys to link index for actions.
      const int num_args;                   // How many arguments does this signal provide?

      // Signal_Base should only be constructable from derrived classes.
      Signal_Base(const std::string & n, int a) : name(n), num_args(a) { ; }
    public:
      virtual ~Signal_Base() { ; }

      // Don't allow Signals to be copied or moved.
      Signal_Base(const Signal_Base &) = delete;
      Signal_Base(Signal_Base &&) = delete;
      Signal_Base & operator=(const Signal_Base &) = delete;
      Signal_Base & operator=(Signal_Base &&) = delete;

      const std::string & GetName() const { return name; }
      int GetNumArgs() const { return num_args; }

      // NOTE: If a Trigger is called on a base class, convert the signal assuming that the args
      // map to the correct types (defined below with a dynamic cast to ensure correctness)
      template <typename... ARGS> void BaseTrigger(ARGS... args);

      // Add a previously-defined action by name and return a unique key for the pairing.
      LinkKey AddAction(const std::string & name);

      // Actions without arguments or a return type can be associated with any signal.
      virtual LinkKey AddAction(const std::function<void()> & in_fun) = 0;

      // Add an action using an Action object.
      virtual LinkKey AddAction(internal::Action_Base &) = 0;
    };

    // BASE CLASS for all Actions
    class Action_Base {
    protected:
      std::string name;          // Unique name for this action.
      const int num_params;      // How many paramaters does this action have?

      Action_Base(const std::string & n, int p) : name(n), num_params(p) { ; }
    public:
      virtual ~Action_Base() { ; }

      // Don't allow Actions to be copied.
      Action_Base(const Action_Base &) = delete;
      Action_Base(Action_Base &&) = delete;
      Action_Base & operator=(const Action_Base &) = delete;
      Action_Base & operator=(Action_Base &&) = delete;
    };
   }

  // The SignalManager creates signals and handles all proper associations, but does nothing
  // once signals and actions are attached.  As such, it does not need to be overly optimized.

  class SignalManager {
  private:
    std::map<std::string, internal::Signal_Base *> signals;         // Map names to signals
    std::map<std::string, internal::Action_Base *> actions;         // Map names to actions
    std::map<uint64_t, internal::Signal_Base*> link_key_to_signal;  // Map keys to signals

    uint64_t next_link_key;     // Each signal-action link should have a unique key id
    uint64_t next_name_id;      // Used in order to build unique signal names

    SignalManager() : next_link_key(0), next_name_id(0) { ; }
    SignalManager(const SignalManager &) = delete;
    SignalManager(SignalManager &&) = delete;
  public:
    void Register(const std::string & name, internal::Signal_Base * s) {
      emp_assert(name != "" && "Cannot register a signal without a name!");
      emp_assert(signals.find(name) == signals.end() &&
                 "Cannot register two signals by the same name.", name);
      signals[name] = s;
    }
    void Register(const std::string & name, internal::Action_Base * a) {
      emp_assert(name != "" && "Cannot register an action without a name!");
      emp_assert(actions.find(name) == actions.end() &&
                 "Cannot register two actions by the same name.", name);
      actions[name] = a;
    }

    inline void PrintSignalNames(int indent=0) {
      for (const auto & s : signals) {
        for (int i = 0; i < indent; i++) std::cout << " ";
        std::cout << s.first << std::endl;
      }
    }

    inline void PrintActionNames(int indent=0) {
      for (const auto & s : actions) {
        for (int i = 0; i < indent; i++) std::cout << " ";
        std::cout << s.first << std::endl;
      }
    }


    // Generate a unique signal name to prevent duplicates.
    inline std::string GenerateSignalName(const std::string & prefix) {
      return emp::to_string(prefix, '.', next_name_id++);
    }


    // We want a singleton for the SignalManager, so the following static function provides it.
    static SignalManager & Get() {
      static SignalManager s;
      return s;
    }


    // If a name is passed in for the signal, convert it to a Signal_Base pointer.
    // Pass through anything for actions and return a unique key for the pairing.
    template <typename A>
    LinkKey LinkSignal(const std::string & s_name, A && a) {
      emp_assert(signals.find(s_name) != signals.end());
      return LinkSignal(signals[s_name], std::forward<A>(a));  // Lookup signal name and forward.
    }

    // If a name is passed in for the action, convert it to an Action_Base pointer.
    // (signal names were handled in the previous overloaded version of this function)
    LinkKey LinkSignal(internal::Signal_Base * s, const std::string & a_name) {
      emp_assert(actions.find(a_name) != actions.end());
      return s->AddAction(*(actions[a_name]));  // Lookup action name and add it to the signal.
    }

    // We now know we have base classes for both signals and actions.  Convert them to
    // the derrived versions!
    LinkKey LinkSignal(internal::Signal_Base * s, internal::Action_Base * a) {
      return s->AddAction(*a);
    }

    // One final pair of cases: if we were provided with a function object; pass it through!
    // (Defined near bottom)
    template <typename... ARGS>
    LinkKey LinkSignal(internal::Signal_Base * s, const std::function<void(ARGS...)> & fun);

    // Add an action that takes no arguments.
    LinkKey LinkSignal(internal::Signal_Base * s, const std::function<void()> & in_fun) {
      return s->AddAction(in_fun);
    }

    // Helper function to generate a unique key to be able to look up a link again.
    LinkKey RegisterLink(internal::Signal_Base * s) {
      next_link_key++;
      link_key_to_signal[next_link_key] = s;
      return next_link_key;
    }

    // Signals and actions should be searchable by name.
    internal::Signal_Base * FindSignal(const std::string & name) {
      if (signals.find(name) == signals.end()) return nullptr;
      return signals[name];
    }
    internal::Action_Base * FindAction(const std::string & name) {
      if (actions.find(name) == actions.end()) return nullptr;
      return actions[name];
    }
  };


  // Definition for method to trigger a signal object from the BASE CLASS, declared above.
  template <typename... ARGS>
<<<<<<< HEAD
  inline void internal::Signal_Base::BaseTrigger(ARGS... args) {
    // Make sure this base class is really of the correct derrived type.
=======
  void internal::Signal_Base::BaseTrigger(ARGS... args) {
    // Make sure this base class is really of the correct derrived type (but do so in an
    // assert since triggers may be called frequently and should be fast!)
>>>>>>> 63521c71
    emp_assert(dynamic_cast< Signal<ARGS...> * >(this));
    ((Signal<ARGS...> *) this)->Trigger(args...);
  }

  // Method to add an action by name to a Signal object
  inline LinkKey internal::Signal_Base::AddAction(const std::string & name)
  {
    return SignalManager::Get().LinkSignal(this, name);
  }

  // Derived Action classes add a specific function call associated with the action.
  template <typename... ARGS>
  class Action : public internal::Action_Base {
  public:
    std::function<void(ARGS...)> fun;

    Action(const std::function<void(ARGS...)> & f, const std::string & name="")
      : internal::Action_Base(name,sizeof...(ARGS)), fun(f) {
      if (name != "") SignalManager::Get().Register(name, this);
    }
  };


  // Derived signals add a set of functions associated with each action.
  template <typename... ARGS>
  class Signal : public internal::Signal_Base {
  private:
    FunctionSet<void, ARGS...> actions;
    static constexpr int arg_count = sizeof...(ARGS);
  public:
    Signal(const std::string & name="") : internal::Signal_Base(name,sizeof...(ARGS)) {
      if (name != "") SignalManager::Get().Register(name, this);
    }
    ~Signal() { ; }

    int GetNumActions() const { return actions.GetSize(); }

    inline void Trigger(ARGS... args) { actions.Run(args...); }

    // Add an action that takes the proper arguments.
    inline LinkKey AddAction(const std::function<void(ARGS...)> & in_fun) {
      const LinkKey link_id = SignalManager::Get().RegisterLink(this);
      link_key_map[link_id] = (int) actions.size();
      actions.Add(in_fun);
      return link_id;
    }

    // Add an action that takes too few arguments... but provide specific padding info.
    template <typename... FUN_ARGS, typename... EXTRA_ARGS>
    LinkKey AddAction(const std::function<void(FUN_ARGS...)> & in_fun,
                      TypePack<EXTRA_ARGS...> extra)
    {
      // If we made it here, we know the extra arguments that we need to throw away when
      // calling this function.  Call it correctly.
      const LinkKey link_id = SignalManager::Get().RegisterLink(this);
      link_key_map[link_id] = (int) actions.size();
      std::function<void(ARGS...)> full_fun =
        [in_fun](FUN_ARGS... args, EXTRA_ARGS...){ in_fun(std::forward<FUN_ARGS>(args)...); };
      actions.Add(full_fun);
      return link_id;
    }

    // Add an action that takes too few arguments... we need to figure out how to pad it out.
    template <typename... FUN_ARGS>
    LinkKey AddAction(const std::function<void(FUN_ARGS...)> & in_fun) {
      // Trim off the args we have... any extras should be accepted, but ignored.
      using extra_type = typename TypePack<ARGS...>::template popN<sizeof...(FUN_ARGS)>;
      return AddAction(in_fun, extra_type());
    }


    // Add an action that takes no arguments.
    inline LinkKey AddAction(const std::function<void()> & in_fun) override {
      const LinkKey link_id = SignalManager::Get().RegisterLink(this);
      link_key_map[link_id] = (int) actions.size();
      actions.Add( [in_fun](ARGS...){ in_fun(); } );
      return link_id;
    }

    // Add an action from an Action object using Action_Base.
<<<<<<< HEAD
    inline LinkKey AddAction(internal::Action_Base * a_base) override {
      Action<ARGS...> * a = dynamic_cast< Action<ARGS...>* >(a_base);
=======
    LinkKey AddAction(internal::Action_Base & a_base) override {
      Action<ARGS...> * a = dynamic_cast< Action<ARGS...>* >(&a_base);
>>>>>>> 63521c71
      emp_assert( a != nullptr && "action type must match signal type." );
      return AddAction(a->fun);
    }

    // Add an action object directly.
    inline LinkKey AddAction(Action<ARGS...> & a) { return AddAction(a.fun); }
  };

  // A specialized version of Signal for functions with no arguments.
  template <>
  class Signal<> : public internal::Signal_Base {
  private:
    FunctionSet<void> actions;
  public:
    Signal(const std::string & name="") : internal::Signal_Base(name,0) {
      if (name != "") SignalManager::Get().Register(name, this);
    }
    ~Signal() { ; }

    inline int GetNumActions() const { return actions.GetSize(); }

    inline void Trigger() { actions.Run(); }

    // Add an action that takes the proper arguments.
    inline LinkKey AddAction(const std::function<void()> & in_fun) override {
      const LinkKey link_id = SignalManager::Get().RegisterLink(this);
      link_key_map[link_id] = (int) actions.size();
      actions.Add(in_fun);
      return link_id;
    }

<<<<<<< HEAD
    inline LinkKey AddAction(internal::Action_Base * a_base) override {
      Action<> * a = dynamic_cast< Action<>* >(a_base);
=======
    LinkKey AddAction(internal::Action_Base & a_base) override {
      Action<> * a = dynamic_cast< Action<>* >(&a_base);
>>>>>>> 63521c71
      emp_assert( a != nullptr && "action type must match signal type." );
      return AddAction(a->fun);
    }
  };

  // Definition of link signal (declared above) that requires Action template to be defined.
  template <typename... ARGS>
  LinkKey SignalManager::LinkSignal(internal::Signal_Base * s,
                                    const std::function<void(ARGS...)> & fun) {
    emp::Action<ARGS...> action(fun);
    return s->AddAction(&action);
  }


  // -- Global functions that interact with the SignalManager --

  template <typename S, typename A>
  LinkKey LinkSignal(S && s, A && a) {
    return SignalManager::Get().LinkSignal(std::forward<S>(s), std::forward<A>(a));
  }

  template <typename... ARGS>
  void TriggerSignal(const std::string & name, ARGS... args) {
    auto * base_signal = SignalManager::Get().FindSignal(name);
    auto * signal = dynamic_cast< Signal<ARGS...>* >(base_signal);
    emp_assert( signal != nullptr && "invalid signal conversion!" );
    signal->Trigger(args...);
  }

  inline void PrintSignalNames(int indent=0) { SignalManager::Get().PrintSignalNames(indent); }
  inline void PrintActionNames(int indent=0) { SignalManager::Get().PrintActionNames(indent); }
  inline void PrintSignalInfo(int indent=0) {
    if (indent) std::cout << std::string(indent, ' ');
    std::cout << "SIGNAL NAMES:" << std::endl;
    SignalManager::Get().PrintSignalNames(indent+2);
    if (indent) std::cout << std::string(indent, ' ');
    std::cout << "ACTION NAMES:" << std::endl;
    SignalManager::Get().PrintActionNames(indent+2);
  }

  inline std::string GenerateSignalName(const std::string & prefix) {
    return SignalManager::Get().GenerateSignalName(prefix);
  }
}

#endif<|MERGE_RESOLUTION|>--- conflicted
+++ resolved
@@ -247,14 +247,10 @@
 
   // Definition for method to trigger a signal object from the BASE CLASS, declared above.
   template <typename... ARGS>
-<<<<<<< HEAD
+
   inline void internal::Signal_Base::BaseTrigger(ARGS... args) {
-    // Make sure this base class is really of the correct derrived type.
-=======
-  void internal::Signal_Base::BaseTrigger(ARGS... args) {
     // Make sure this base class is really of the correct derrived type (but do so in an
     // assert since triggers may be called frequently and should be fast!)
->>>>>>> 63521c71
     emp_assert(dynamic_cast< Signal<ARGS...> * >(this));
     ((Signal<ARGS...> *) this)->Trigger(args...);
   }
@@ -335,13 +331,8 @@
     }
 
     // Add an action from an Action object using Action_Base.
-<<<<<<< HEAD
-    inline LinkKey AddAction(internal::Action_Base * a_base) override {
-      Action<ARGS...> * a = dynamic_cast< Action<ARGS...>* >(a_base);
-=======
-    LinkKey AddAction(internal::Action_Base & a_base) override {
+    inline LinkKey AddAction(internal::Action_Base & a_base) override {
       Action<ARGS...> * a = dynamic_cast< Action<ARGS...>* >(&a_base);
->>>>>>> 63521c71
       emp_assert( a != nullptr && "action type must match signal type." );
       return AddAction(a->fun);
     }
@@ -373,13 +364,8 @@
       return link_id;
     }
 
-<<<<<<< HEAD
-    inline LinkKey AddAction(internal::Action_Base * a_base) override {
-      Action<> * a = dynamic_cast< Action<>* >(a_base);
-=======
-    LinkKey AddAction(internal::Action_Base & a_base) override {
+    inline LinkKey AddAction(internal::Action_Base & a_base) override {
       Action<> * a = dynamic_cast< Action<>* >(&a_base);
->>>>>>> 63521c71
       emp_assert( a != nullptr && "action type must match signal type." );
       return AddAction(a->fun);
     }
